--- conflicted
+++ resolved
@@ -20,6 +20,8 @@
 
 The 2D graph (toric/planar) is a square lattice with 1 layer of these unit cells.
 '''
+from ..plot import plot_graph_lattice as pgl
+from ..plot import plot_unionfind as puf
 import random
 import numpy as np
 from ..superoperator import superoperator as so
@@ -61,19 +63,19 @@
         for key, value in kwargs.items():
             setattr(self, key, value)
         self.plot_config = plot_config
-        # self.gl_plot = pgl.plot_2D(self, **plot_config) if self.plot2D else None
+        self.gl_plot = pgl.plot_2D(self, **plot_config) if self.plot2D else None
 
         self.superoperator = None
 
     def __repr__(self):
         return f"2D {self.__class__.__name__} graph object with"
 
-    # def init_uf_plot(self):
-    #     '''
-    #     Initializes plot of unionfind decoder.
-    #     '''
-    #     self.uf_plot = puf.plot_2D(self, **self.plot_config)
-    #     return self.uf_plot
+    def init_uf_plot(self):
+        '''
+        Initializes plot of unionfind decoder.
+        '''
+        self.uf_plot = puf.plot_2D(self, **self.plot_config)
+        return self.uf_plot
 
 
     def count_matching_weight(self, z=0):
@@ -156,7 +158,7 @@
                     qubit.E[0].state = 1
                     qubit.E[1].state = 1
 
-        # if self.gl_plot: self.gl_plot.plot_erasures()
+        if self.gl_plot: self.gl_plot.plot_erasures()
 
 
     def init_pauli(self, pX=0, pZ=0, **kwargs):
@@ -169,7 +171,7 @@
             if pZ != 0 and random.random() < pZ:
                 qubit.E[1].state = 1
 
-        # if self.gl_plot: self.gl_plot.plot_errors()
+        if self.gl_plot: self.gl_plot.plot_errors()
 
     def measure_stab(self, **kwargs):
         """
@@ -187,14 +189,14 @@
                         stab.parity = 1 - stab.parity
                     stab.state = stab.parity
 
-        # if self.gl_plot: self.gl_plot.plot_syndrome()
+        if self.gl_plot: self.gl_plot.plot_syndrome()
 
 
     def logical_error(self, z=0):
         """
         Finds whether there are any logical errors on the lattice/self. The logical error is returned as [Xvertical, Xhorizontal, Zvertical, Zhorizontal], where each item represents a homological Loop
         """
-        # if self.gl_plot: self.gl_plot.plot_final()
+        if self.gl_plot: self.gl_plot.plot_final()
 
         logical_error = [0, 0, 0, 0]
 
@@ -203,10 +205,10 @@
                 logical_error[0] = 1 - logical_error[0]
             if self.Q[z][(1, i, 0)].E[0].state:
                 logical_error[1] = 1 - logical_error[1]
-            # if self.Q[z][(1, 0, i)].E[1].state:
-            #     logical_error[2] = 1 - logical_error[2]
-            # if self.Q[z][(0, i, 0)].E[1].state:
-            #     logical_error[3] = 1 - logical_error[3]
+            if self.Q[z][(1, 0, i)].E[1].state:
+                logical_error[2] = 1 - logical_error[2]
+            if self.Q[z][(0, i, 0)].E[1].state:
+                logical_error[3] = 1 - logical_error[3]
 
         errorless = True if logical_error == [0, 0, 0, 0] else False
         return logical_error, errorless
@@ -217,8 +219,8 @@
             implementation. When a superoperator is used that represents iid error on the stabilizer qubits, then
             this method ensures a similar error implementation as the usual iid error implementation (see the
             'apply_and_measure_errors' method). This way, threshold simulation results with the superoperator
+
             implementation can be compared with the usual implementation to verify the implementation.
-
             Parameters
             ----------
             z : int, optional, z=0
@@ -537,13 +539,9 @@
                 # XOR (^) with current state of the qubit
                 edge.qubit.E[0].state = 1 ^ edge.qubit.E[0].state
 
-<<<<<<< HEAD
-        # if self.gl_plot: self.gl_plot.plot_errors()
-=======
             elif random_error_array[i] == "Y":
                 edge.qubit.E[0].state = 1 ^ edge.qubit.E[0].state
                 edge.qubit.E[1].state = 1 ^ edge.qubit.E[1].state
->>>>>>> 4be81c66
 
             elif random_error_array[i] == "Z":
                 edge.qubit.E[1].state = 1 ^ edge.qubit.E[1].state
@@ -704,7 +702,7 @@
         [Xvertical, Zhorizontal], where each item represents a homological Loop
         """
 
-        # if self.gl_plot: self.gl_plot.plot_final()
+        if self.gl_plot: self.gl_plot.plot_final()
 
         logical_error = [0, 0]
 
