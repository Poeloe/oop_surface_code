'''
2020 Mark Shui Hu, QuTech

www.github.com/watermarkhu/oop_surface_code
_____________________________________________

'''
import matplotlib.pyplot as plt
from matplotlib.lines import Line2D
from matplotlib.ticker import FormatStrFormatter
from collections import defaultdict
from scipy import optimize
import numpy as np
import math
from copy import deepcopy
from .fit import fit_thresholds, get_fit_func
from .sim import get_data, read_data
import os


def plot_style(ax, title=None, xlabel=None, ylabel=None, **kwargs):
    ax.grid(color='w', linestyle='-', linewidth=2)
<<<<<<< HEAD
    ax.set_title(title, fontsize=12)
    ax.set_xlabel(xlabel, fontsize=12)
    ax.set_ylabel(ylabel, fontsize=12)
=======
    ax.set_title(title, fontsize=34)
    ax.set_xlabel(xlabel, fontsize=30)
    ax.set_ylabel(ylabel, fontsize=30)
>>>>>>> 4be81c66
    for key, arg in kwargs.items():
        func = getattr(ax, f"set_{key}")
        func(arg)
    ax.patch.set_facecolor('0.95')
    ax.spines["top"].set_visible(False)
    ax.spines["right"].set_visible(False)
    ax.spines["bottom"].set_visible(False)
    ax.spines["left"].set_visible(False)


def get_markers():
    return ["o", "s", "v", "D", "p", "^", "h", "X", "<", "P", "*", ">", "H", "d", 4, 5, 6, 7, 8, 9, 10, 11]


def plot_thresholds(
    file_name,
    plot_title="",               # Plot title
    output="",
    modified_ansatz=False,
    latts=[],
    probs=[],
    show_plot=True,             # show plotted figure
    f0=None,                   # axis object of error fit plot
    f1=None,                   # axis object of rescaled fit plot
    par=None,
    lattices=None,
    ms=5,
    ymax=1,
    ymin=0.5,
<<<<<<< HEAD
    styles=[".-", "-"],           # linestyles for data and fit
    plotn=1000                  # number of points on x axis
=======
    styles=[".-", "-"],             # linestyles for data and fit
    plotn=1000,                     # number of points on x axis
    time_to_failure=False
>>>>>>> 4be81c66
):

    ROOT = '/Users/Paul/Documents/TU/Master/Afstuderen/forked_surface_code/oop_surface_code/results/thesis_files/'
    file_path = os.path.join(ROOT, 'csv_files', file_name)
    data = read_data(file_path)
    output = os.path.join(ROOT, 'draft_figures', output)
    '''
    apply fit and get parameter
    '''
    GHZ_successes = set(data.index.get_level_values('GHZ_success')) if 'GHZ_success' in data.index.names else [None]

    sub_data = data
    f0_copy, f1_copy, latts_copy, probs_copy, par_copy = deepcopy(f0), deepcopy(f1), deepcopy(latts), deepcopy(probs),\
                                                         deepcopy(par)
    plot_title_copy = plot_title
    for GHZ_index, GHZ_success in enumerate(sorted(GHZ_successes)):
        if GHZ_success is not None:
            sub_data = data.xs(GHZ_success, level='GHZ_success')
<<<<<<< HEAD
            plot_title = plot_title_copy + " - GHZ success: {}%".format(GHZ_success*100 if not GHZ_success > 1 else
                                                                        100)
=======
            plot_title = plot_title_copy   # + " - GHZ success: {}%".format(GHZ_success*100 if not GHZ_success > 1 else
                                                                        # 100)
>>>>>>> 4be81c66
            f0, f1, latts, probs, par = deepcopy(f0_copy), deepcopy(f1_copy), deepcopy(latts_copy),\
                                        deepcopy(probs_copy), deepcopy(par_copy)
        if par is None:
            (fitL, fitp, fitN, fitt), par = fit_thresholds(sub_data, modified_ansatz, latts, probs)
        else:
            fitL, fitp, fitN, fitt = get_data(sub_data, latts, probs)

        fit_func = get_fit_func(modified_ansatz)

        '''
        Plot and fit thresholds for a given dataset. Data is inputted as four lists for L, P, N and t.
        '''
        if f0 is None:
<<<<<<< HEAD
            f0, ax0 = plt.subplots()
            plt.subplots_adjust(left=0.06, bottom=0.06, right=.95, top=.95)
=======
            f0, ax0 = plt.subplots(figsize=(20, 14))
            plt.xticks(fontsize=28)
            plt.yticks(fontsize=28)
            plt.subplots_adjust(left=0.08, bottom=0.08, right=.98, top=.95)
>>>>>>> 4be81c66
        else:
            ax0 = f0.axes[0]
        # if f1 is None:
        #     f1, ax1 = plt.subplots()
        # else:
        #     ax1 = f1.axes[0]

        LP = defaultdict(list)
        for L, P, N, T in zip(fitL, fitp, fitN, fitt):
            LP[L].append([P, N, T])

        if lattices is None:
            lattices = sorted(set(fitL))

        colors = {lati:f"C{i%10}" for i, lati in enumerate(lattices)}
        markerlist = get_markers()
        markers = {lati: markerlist[i%len(markerlist)] for i, lati in enumerate(lattices)}
        legend = []

        # X-axis precision
        ax0.xaxis.set_major_formatter(FormatStrFormatter('%.3f'))
        ax0.xaxis.set_ticks(np.arange(min(fitp)*100, max(fitp)*100 + 0.025, 0.025))

        for i, lati in enumerate(lattices):
            fp, fN, fs = map(list, zip(*sorted(LP[lati], key=lambda k: k[0])))
<<<<<<< HEAD
            ft = [100/(1-math.sqrt(si/ni)) for si, ni in zip(fs, fN)]
=======
            if time_to_failure:
                ft = [100/(1-math.sqrt(si/ni)) for si, ni in zip(fs, fN)]
            else:
                ft = [si / ni for si, ni in zip(fs, fN)]
>>>>>>> 4be81c66
            ax0.plot(
                [q * 100 for q in fp], ft, styles[0],
                color=colors[lati],
                marker=markers[lati],
                ms=ms,
                fillstyle="none",
            )
            X = np.linspace(min(fp), max(fp), plotn)
            # ax0.plot(
            #     [x * 100 for x in X],
            #     [fit_func((x, lati), *par) for x in X],
            #     "-",
            #     color=colors[lati],
            #     lw=1.5,
            #     alpha=0.6,
            #     ls=styles[1],
            # )

            legend.append(Line2D(
                [0],
                [0],
                ls=styles[1],
                label="L = {}".format(lati),
                color=colors[lati],
                marker=markers[lati],
                ms=ms,
                fillstyle="none"
            ))

        DS = fit_func((par[0], 20), *par)

        # ax0.axvline(par[0] * 100, ls="dotted", color="k", alpha=0.5)
        # ax0.annotate(
        #     "$p_t$ = {}%, DS = {:.2f}".format(str(round(100 * par[0], 2)), DS),
        #     (par[0] * 100, DS),
        #     xytext=(10, 10),
        #     textcoords="offset points",
        #     fontsize=8,
        # )

<<<<<<< HEAD
        plot_style(ax0, plot_title, "Probability of Pauli X error (%)", "Average time to failure")
        ax0.set_ylim(ymin, ymax)
        ax0.legend(handles=legend, loc="lower left", ncol=2)

        ''' Plot using the rescaled error rate'''

        for L, p, N, t in zip(fitL, fitp, fitN, fitt):
            if L in lattices:
                if modified_ansatz:
                    plt.plot(
                        (p - par[0]) * L ** (1 / par[5]),
                        t / N - par[4] * L ** (-1 / par[6]),
                        ".",
                        color=colors[L],
                        marker=markers[L],
                        ms=ms,
                        fillstyle="none",
                    )
                else:
                    plt.plot(
                        (p - par[0]) * L ** (1 / par[5]),
                        t / N,
                        ".",
                        color=colors[L],
                        marker=markers[L],
                        ms=ms,
                        fillstyle="none",
                    )
        x = np.linspace(*plt.xlim(), plotn)
        ax1.plot(x, par[1] + par[2] * x + par[3] * x ** 2, "--", color="C0", alpha=0.5)
        ax1.legend(handles=legend, loc="lower left", ncol=2)

        plot_style(ax1, "Modified curve " + plot_title, "Rescaled error rate", "Modified succcess probability")
=======
        ylabel = "Average time to failure" if time_to_failure else "Success rate"
        plot_style(ax0, plot_title, "Probability of Pauli X error (%)", ylabel)
        ax0.set_ylim(ymin, ymax)
        ax0.legend(handles=legend, loc="lower left", ncol=2)

        # ''' Plot using the rescaled error rate'''
        #
        # for L, p, N, t in zip(fitL, fitp, fitN, fitt):
        #     if L in lattices:
        #         if modified_ansatz:
        #             plt.plot(
        #                 (p - par[0]) * L ** (1 / par[5]),
        #                 t / N - par[4] * L ** (-1 / par[6]),
        #                 ".",
        #                 color=colors[L],
        #                 marker=markers[L],
        #                 ms=ms,
        #                 fillstyle="none",
        #             )
        #         else:
        #             plt.plot(
        #                 (p - par[0]) * L ** (1 / par[5]),
        #                 t / N,
        #                 ".",
        #                 color=colors[L],
        #                 marker=markers[L],
        #                 ms=ms,
        #                 fillstyle="none",
        #             )
        # x = np.linspace(*plt.xlim(), plotn)
        # ax1.plot(x, par[1] + par[2] * x + par[3] * x ** 2, "--", color="C0", alpha=0.5)
        # ax1.legend(handles=legend, loc="lower left", ncol=2)
        #
        # plot_style(ax1, "Modified curve " + plot_title, "Rescaled error rate", "Modified succcess probability")
>>>>>>> 4be81c66

        if show_plot and GHZ_index == (len(GHZ_successes) - 1):
            plt.show()

        if output:
            if output [-4:] != ".pdf": output += ".pdf"
            f0.savefig(output, transparent=False, format="pdf", bbox_inches="tight")

    return f0, f1

class npolylogn(object):
    def func(self, N, A, B, C):
        return A*N*(np.log(N)/math.log(B))**C

    def guesses(self):
        guess = [0.01, 10, 1]
        min = (0, 1, 1)
        max = (1, 1000000, 100)
        return guess, min, max

    def show(self, *args):
        return f"n*(log_A(n))**B with A={round(args[1], 5)}, B={round(args[2], 5)}"


class linear(object):
    def func(self, N, A, B):
        return A*N+B

    def guesses(self):
        guess = [0.01, 10]
        min = (0, 0)
        max = (10, 1000)
        return guess, min, max

    def show(self, *args):
        return f"A*n with A={round(args[0], 6)}"


class nlogn(object):
    def func(self, N, A, B):
        return A*N*(np.log(N)/math.log(B))

    def guesses(self):
        guess = [0.01, 10]
        min = (0, 1)
        max = (1, 1000000)
        return guess, min, max

    def show(self, *args):
        return f"n*(log_A(n)) with A={round(args[1], 5)}"


def plot_compare(csv_names, xaxis, probs, latts, feature, plot_error, dim, xm, ms, output, fitname, **kwargs):

    if fitname == "":
        fit = None
    else:
        if fitname in globals():
            fit = globals()[fitname]()
        else:
            print("fit does not exist")
            fit=None

    markers = get_markers()

    xchoice = dict(p="p", P="p", l="L", L="L")
    ychoice = dict(p="L", P="L", l="p", L="p")
    xchoice, ychoice = xchoice[xaxis], ychoice[xaxis]
    xlabels, ylabels = (probs, latts) if xaxis == "p" else (latts, probs)
    if xlabels: xlabels = sorted(xlabels)

    linestyles = ['-', '--', ':', '-.']

    data, leg1, leg2 = [], [], []
    for i, name in enumerate(csv_names):
        ls = linestyles[i%len(linestyles)]
        leg1.append(Line2D([0], [0], ls=ls, label=name))
        data.append(read_data(name))


    if not ylabels:
        ylabels = set()
        for df in data:
            for item in df.index.get_level_values(ychoice):
                ylabels.add(round(item, 6))
        ylabels = sorted(list(ylabels))


    colors = {ind: f"C{i%10}" for i, ind in enumerate(ylabels)}

    xset = set()
    for i, df in enumerate(data):

        indices = [round(x, 6) for x in df.index.get_level_values(ychoice)]
        ls = linestyles[i%len(linestyles)]

        for j, ylabel in enumerate(ylabels):

            marker = markers[j % len(markers)]
            color = colors[ylabel]

            d = df.loc[[x == ylabel for x in indices]]
            index = [round(v, 6) for v in d.index.get_level_values(xchoice)]
            d = d.reset_index(drop=True)
            d["index"] = index
            d = d.set_index("index")

            if not xlabels:
                X = index
                xset = xset.union(set(X))
            else:
                X = [x for x in xlabels if x in d.index.values]

            column = feature if feature in df else f"{feature}_m"
            Y = [d.loc[x, column] for x in X]

            if dim != 1:
                X = [x**dim for x in X]

            # print(ylabel, X, Y)
            #
            if fit is not None:
                guess, min, max = fit.guesses()
                res = optimize.curve_fit(fit.func, X, Y, guess, bounds=[min, max])
                step = abs(int((X[-1] - X[0])/100))
                pn = np.array(range(X[0], X[-1] + step, step))
                ft = fit.func(pn, *res[0])
                plt.plot(pn, ft, ls=ls, c=color)
                plt.plot(X, Y, lw=0, c=color, marker=marker, ms=ms, fillstyle="none")
                print(f"{ychoice} = {ylabel}", fit.show(*res[0]))
            else:
                plt.plot(X, Y, ls=ls, c=color, marker=marker, ms=ms, fillstyle="none")

            if i == 0:
                leg2.append(Line2D([0], [0], ls=ls, c=color, marker=marker, ms=ms, fillstyle="none", label=f"{ychoice}={ylabel}"))

            if plot_error and f"{feature}_v" in d:
                E = list(d.loc[:, f"{feature}_v"])
                ym = [y - e for y, e in zip(Y, E)]
                yp = [y + e for y, e in zip(Y, E)]
                plt.fill_between(X, ym, yp, alpha=0.1, facecolor=color, edgecolor=color, ls=ls, lw=2)

    xnames = sorted(list(xset)) if not xlabels else xlabels
    xticks = [x**dim for x in xnames]
    xnames = [round(x*xm, 3) for x in xnames]

    plt.xticks(xticks, xnames)
    L1 = plt.legend(handles=leg1, loc="lower right")
    plt.gca().add_artist(L1)
    L2 = plt.legend(handles=leg2, loc="upper left", ncol=3)
    plt.gca().add_artist(L2)

    plot_style(plt.gca(), "Comparison of {}".format(feature), xchoice, "{} count".format(feature))
    plt.show()<|MERGE_RESOLUTION|>--- conflicted
+++ resolved
@@ -20,15 +20,9 @@
 
 def plot_style(ax, title=None, xlabel=None, ylabel=None, **kwargs):
     ax.grid(color='w', linestyle='-', linewidth=2)
-<<<<<<< HEAD
-    ax.set_title(title, fontsize=12)
-    ax.set_xlabel(xlabel, fontsize=12)
-    ax.set_ylabel(ylabel, fontsize=12)
-=======
     ax.set_title(title, fontsize=34)
     ax.set_xlabel(xlabel, fontsize=30)
     ax.set_ylabel(ylabel, fontsize=30)
->>>>>>> 4be81c66
     for key, arg in kwargs.items():
         func = getattr(ax, f"set_{key}")
         func(arg)
@@ -58,14 +52,9 @@
     ms=5,
     ymax=1,
     ymin=0.5,
-<<<<<<< HEAD
-    styles=[".-", "-"],           # linestyles for data and fit
-    plotn=1000                  # number of points on x axis
-=======
     styles=[".-", "-"],             # linestyles for data and fit
     plotn=1000,                     # number of points on x axis
     time_to_failure=False
->>>>>>> 4be81c66
 ):
 
     ROOT = '/Users/Paul/Documents/TU/Master/Afstuderen/forked_surface_code/oop_surface_code/results/thesis_files/'
@@ -84,13 +73,8 @@
     for GHZ_index, GHZ_success in enumerate(sorted(GHZ_successes)):
         if GHZ_success is not None:
             sub_data = data.xs(GHZ_success, level='GHZ_success')
-<<<<<<< HEAD
-            plot_title = plot_title_copy + " - GHZ success: {}%".format(GHZ_success*100 if not GHZ_success > 1 else
-                                                                        100)
-=======
             plot_title = plot_title_copy   # + " - GHZ success: {}%".format(GHZ_success*100 if not GHZ_success > 1 else
                                                                         # 100)
->>>>>>> 4be81c66
             f0, f1, latts, probs, par = deepcopy(f0_copy), deepcopy(f1_copy), deepcopy(latts_copy),\
                                         deepcopy(probs_copy), deepcopy(par_copy)
         if par is None:
@@ -104,15 +88,10 @@
         Plot and fit thresholds for a given dataset. Data is inputted as four lists for L, P, N and t.
         '''
         if f0 is None:
-<<<<<<< HEAD
-            f0, ax0 = plt.subplots()
-            plt.subplots_adjust(left=0.06, bottom=0.06, right=.95, top=.95)
-=======
             f0, ax0 = plt.subplots(figsize=(20, 14))
             plt.xticks(fontsize=28)
             plt.yticks(fontsize=28)
             plt.subplots_adjust(left=0.08, bottom=0.08, right=.98, top=.95)
->>>>>>> 4be81c66
         else:
             ax0 = f0.axes[0]
         # if f1 is None:
@@ -138,14 +117,10 @@
 
         for i, lati in enumerate(lattices):
             fp, fN, fs = map(list, zip(*sorted(LP[lati], key=lambda k: k[0])))
-<<<<<<< HEAD
-            ft = [100/(1-math.sqrt(si/ni)) for si, ni in zip(fs, fN)]
-=======
             if time_to_failure:
                 ft = [100/(1-math.sqrt(si/ni)) for si, ni in zip(fs, fN)]
             else:
                 ft = [si / ni for si, ni in zip(fs, fN)]
->>>>>>> 4be81c66
             ax0.plot(
                 [q * 100 for q in fp], ft, styles[0],
                 color=colors[lati],
@@ -186,41 +161,6 @@
         #     fontsize=8,
         # )
 
-<<<<<<< HEAD
-        plot_style(ax0, plot_title, "Probability of Pauli X error (%)", "Average time to failure")
-        ax0.set_ylim(ymin, ymax)
-        ax0.legend(handles=legend, loc="lower left", ncol=2)
-
-        ''' Plot using the rescaled error rate'''
-
-        for L, p, N, t in zip(fitL, fitp, fitN, fitt):
-            if L in lattices:
-                if modified_ansatz:
-                    plt.plot(
-                        (p - par[0]) * L ** (1 / par[5]),
-                        t / N - par[4] * L ** (-1 / par[6]),
-                        ".",
-                        color=colors[L],
-                        marker=markers[L],
-                        ms=ms,
-                        fillstyle="none",
-                    )
-                else:
-                    plt.plot(
-                        (p - par[0]) * L ** (1 / par[5]),
-                        t / N,
-                        ".",
-                        color=colors[L],
-                        marker=markers[L],
-                        ms=ms,
-                        fillstyle="none",
-                    )
-        x = np.linspace(*plt.xlim(), plotn)
-        ax1.plot(x, par[1] + par[2] * x + par[3] * x ** 2, "--", color="C0", alpha=0.5)
-        ax1.legend(handles=legend, loc="lower left", ncol=2)
-
-        plot_style(ax1, "Modified curve " + plot_title, "Rescaled error rate", "Modified succcess probability")
-=======
         ylabel = "Average time to failure" if time_to_failure else "Success rate"
         plot_style(ax0, plot_title, "Probability of Pauli X error (%)", ylabel)
         ax0.set_ylim(ymin, ymax)
@@ -255,7 +195,6 @@
         # ax1.legend(handles=legend, loc="lower left", ncol=2)
         #
         # plot_style(ax1, "Modified curve " + plot_title, "Rescaled error rate", "Modified succcess probability")
->>>>>>> 4be81c66
 
         if show_plot and GHZ_index == (len(GHZ_successes) - 1):
             plt.show()
