import pandas as pd
import os
import random
import copy
import inspect
import numpy as np


class Superoperator:

    def __init__(self, file_name, GHZ_success=1.1, additional_superoperators=None):
        """
            Superoperator(file_name, graph, GHZ_success=1.1)

                Superoperator object that contains a list of SuperoperatorElements for both stabilizer types
                (plaquette and star) that specifies what errors occur on the stabilizer qubits and the
                corresponding probability of the that error occurring.

                Parameters:
                -----------
                file_name : str
                    File name of the csv file that specifies the errors on the stabilizer qubits. File must be
                    placed in the 'csv_files' folder.
                graph : graph object
                    The graph object that creates the Superoperator object. This is necessary to sort the existing
                    stabilizer per round
                GHZ_success : float [0-1], optional, default=1.1
                    The percentage of stabilizers that are successfully created by the protocol that the superoperator
                    is the result of.

                Attributes:
                -----------
                file_name : str
                    File name of the csv file that specifies the errors on the stabilizer qubits. File must be
                    placed in the 'csv_files' folder.
                GHZ_success : float [0-1], optional, default=1.1
                    The percentage of stabilizers that are successfully created by the protocol that the superoperator
                    is the result of.
                sup_op_elements_p : list
                    The list of SuperoperatorElement objects that specifies the errors and their probabilities
                    occurring on the plaquette stabilizers
                sup_op_elements_s : list
                    The list of SuperoperatorElement objects that specifies the errors and their probabilities
                    occurring on the star stabilizers
                stabs_p1 : dict
                    A dictionary with the z layer a key and the value a list of the stabilizers that are involved in
                    the first round of plaquette stabilizer measurements for that layer.
                stabs_p2 : dict
                    A dictionary with the z layer a key and the value a list of the stabilizers that are involved in
                    the second round of plaquette stabilizer measurements for that layer.
                stabs_s1 : dict
                    A dictionary with the z layer a key and the value a list of the stabilizers that are involved in
                    the first round of star stabilizer measurements for that layer.
                stabs_s2 : dict
                    A dictionary with the z layer a key and the value a list of the stabilizers that are involved in
                    the second round of star stabilizer measurements for that layer.
        """
        self.file_name = file_name.replace('.csv', '')
        self._path_to_file = os.path.join(os.path.dirname(__file__), "csv_files", self.file_name + ".csv")
        self.GHZ_success = GHZ_success

        self.pg = None
        self.pm = None
        self.pn = None
        self.bell_dur = None
        self.meas_dur = None
        self.dec = None
        self.ts = None
        self.p_bell = None

<<<<<<< HEAD
        self.sup_op_elements_p, self.sup_op_elements_s = self._csv_to_superoperator(path_to_file=self._path_to_file,
                                                                                    check_sum=True, set_attributes=True)
        self.sup_op_elements_idle = self._csv_to_superoperator(path_to_file=self._path_to_file_idle)[0]
        self.sup_op_elements_p_before_meas, self.sup_op_elements_s_before_meas = self\
            ._convert_elements_to_before_projection()

=======
>>>>>>> 4be81c66
        # Convert additional superoperators if present
        self.additional_superoperators = {}
        if additional_superoperators is not None:
            for id, superoperator in enumerate(additional_superoperators):
                path_to_file = os.path.join(os.path.dirname(__file__), "csv_files", superoperator + ".csv")
                p, s = self._csv_to_superoperator(path_to_file)
                p_before_meas, s_before_meas = self._convert_elements_to_before_projection(p, s)
                self.additional_superoperators[id] = {'p': p, 's': s,
                                                      'p_before_meas': p_before_meas, 's_before_meas': s_before_meas}

<<<<<<< HEAD
        # For speed up purposes, the superoperator has the stabilizers split into rounds as attributes
=======
        self.sup_op_elements_p, self.sup_op_elements_s = self._csv_to_superoperator(path_to_file=self._path_to_file,
                                                                                    check_sum=True, set_attributes=True)
        self.sup_op_elements_p_before_meas, self.sup_op_elements_s_before_meas = \
            self._convert_elements_to_before_projection()

        # For speed-up purposes, the superoperator has the stabilizers split into rounds as attributes
>>>>>>> 4be81c66
        self.stabs_p1, self.stabs_p2, self.stabs_s1, self.stabs_s2 = {}, {}, {}, {}

    def __repr__(self):
        return "Superoperator ({})".format(self.file_name)

    def __str__(self):
        return self.__repr__()

    def _csv_to_superoperator(self, path_to_file=None, set_attributes=False, check_sum=False):
        if path_to_file is None:
            return None, None

        reader = pd.read_csv(path_to_file, sep=";", float_precision='round_trip')

        if 's' in reader:
            sup_op_elements_p, sup_op_elements_s = self._get_elements_superoperator(
                path_to_file=path_to_file, set_attributes=set_attributes)
        else:
            sup_op_elements_p, sup_op_elements_s = self._get_elements_superoperator_old(
                path_to_file=path_to_file, set_attributes=set_attributes)

        if check_sum:
            self._check_sum_probabilities(sup_op_elements_p, sup_op_elements_s)

        sup_op_elements_p = sorted(sup_op_elements_p, reverse=True)
        sup_op_elements_s = sorted(sup_op_elements_s, reverse=True)

        return sup_op_elements_p, sup_op_elements_s

    def _get_elements_superoperator(self, path_to_file=None, set_attributes=True):
        sup_op_elements_p = []
        sup_op_elements_s = []
        with open(path_to_file) as file:
<<<<<<< HEAD
            data_frame = pd.read_csv(file, sep=';', float_precision='round_trip', index_col=[0, 1])
=======
            data_frame = pd.read_csv(file, sep=';', float_precision='round_trip')
            index = ['error_config', 'lie'] if 'error_idle' not in data_frame else ['error_stab', 'error_idle', 'lie']
            data_frame = data_frame.set_index(index)
>>>>>>> 4be81c66

            # If GHZ_success is 1.1 it has obtained the default value and can be overwritten
            if 'GHZ_success' in data_frame and self.GHZ_success == 1.1 and set_attributes:
                self.GHZ_success = float(str(data_frame.GHZ_success[0]).replace(',', '.').replace(" ", ""))
            self._set_superoperator_attributes_if_present(data_frame) if set_attributes else None

            for index, row in data_frame.iterrows():
                error_config = list(index[0])
<<<<<<< HEAD
                lie = index[1]
                p_prob = row['p']
                s_prob = row['s']

                sup_op_elements_p.append(SuperoperatorElement(p_prob, lie, error_config))
                sup_op_elements_s.append(SuperoperatorElement(s_prob, lie, error_config))
=======
                error_config_idle = list(index[1]) if len(index) == 3 else None
                lie = index[1] if error_config_idle is None else index[2]
                p_prob = row['p']
                s_prob = row['s']

                sup_op_elements_p.append(SuperoperatorElement(p_prob, lie, error_config,
                                                              error_array_idle=error_config_idle))
                sup_op_elements_s.append(SuperoperatorElement(s_prob, lie, error_config,
                                                              error_array_idle=error_config_idle))
>>>>>>> 4be81c66

        return sup_op_elements_p, sup_op_elements_s

    def _get_elements_superoperator_old(self, path_to_file, set_attributes=False):
        """
            Retrieves the list of SuperoperatorElements for both the stabilizer types from the supplied csv file
            name.

            CSV file column format
            -----------------------
            p_prob : float
                Column containing the probabilities for the specific errors on the stabilizer qubits.
            p_lie : bool
                Contains the information of whether or not a measurement error occurred.
            p_error : str
                Specify the occurred error configuration
            GHZ_success : float, optional
                Percentage of stabilizers that were able to be created successfully. If not specified, the success
                rate will be set to 1.1
            pm : float, optional
                Measurement error rate
            pg : float, optional
                Gate error rate
            pn : float, optional
                Network error rate

            CSV file format example
            -----------------------
            p_prob;     p_lie;  p_error;    s_prob;    s_lie;   s_error;    GHZ_success;    pg;     pm;    pn;
            0.9509;     0    ;  IIII   ;    0.950 ;    0    ;   IIII   ;    0.99       ;  0.01;   0.01;  0.1;
            0.0384;     0    ;  IIIX   ;    0.038 ;    0    ;   IIIX   ;               ;      ;       ;      ;
        """
        sup_op_elements_p = []
        sup_op_elements_s = []
        with open(path_to_file) as file:
            reader = pd.read_csv(file, sep=";", float_precision='round_trip')

            # If GHZ_success is 1.1 it has obtained the default value and can be overwritten
            if 'GHZ_success' in reader and self.GHZ_success == 1.1:
                self.GHZ_success = float(str(reader.GHZ_success[0]).replace(',', '.').replace(" ", ""))

            self._set_superoperator_attributes_if_present(reader) if set_attributes else None

            for i in range(len(list(reader.p_prob))):
                # Do some parsing operations on the entries to ensure proper form
                p_prob = float(str(reader.p_prob[i]).replace(',', '.').replace(" ", ""))
                s_prob = float(str(reader.s_prob[i]).replace(',', '.').replace(" ", ""))
                p_error = [ch for ch in reader.p_error[i].replace(" ", "")]
                s_error = [ch for ch in reader.s_error[i].replace(" ", "")]

                sup_op_elements_p.append(SuperoperatorElement(p_prob, bool(int(reader.p_lie[i])), p_error))
                sup_op_elements_s.append(SuperoperatorElement(s_prob, bool(int(reader.s_lie[i])), s_error))

        return sup_op_elements_p, sup_op_elements_s

    def _set_superoperator_attributes_if_present(self, data_frame):
        attributes = inspect.getmembers(self, lambda a:not(inspect.isroutine(a)))
        attributes = [a[0] for a in attributes if not (a[0].startswith('__') and a[0].endswith('__'))]
        attributes.remove('GHZ_success')

        for a in attributes:
            if a in data_frame:
                setattr(self, a, round(float(str(data_frame[a][0]).replace(",", ".").replace(" ", "")), 9))

    def _check_sum_probabilities(self, sup_op_elements_p, sup_op_elements_s):
        # Check if the probabilities add up to 1 to ensure a valid decomposition
        if round(sum(sup_op_elements_p), 4) != 1.0 or round(sum(sup_op_elements_s), 4) != 1.0:
            raise ValueError(
                "Expected joint probabilities of the superoperator to add up to one, instead it was {} for"
                "the plaquette errors (difference = {}) and {} for the star errors (difference = {}). "
                "Check your superoperator csv."
                .format(sum(sup_op_elements_p), 1.0 - sum(sup_op_elements_p),
                        sum(sup_op_elements_s), 1.0 - sum(sup_op_elements_s)))

    def _convert_elements_to_before_projection(self, sup_op_elements_p=None, sup_op_elements_s=None):
        """
            This method creates the superoperator elements when superoperator is applied before measurement projection.
            As described in Naomi Nickerson's PhD Thesis, this is necessary when error is applied before measurement
            projection instead of after, which changes the original superoperator elements accordingly.
        """
        if sup_op_elements_s is sup_op_elements_p is None:
            sup_op_elements_p = self.sup_op_elements_p
            sup_op_elements_s = self.sup_op_elements_s

        sup_op_elements_p_before_meas = copy.deepcopy(sup_op_elements_p)
        sup_op_elements_s_before_meas = copy.deepcopy(sup_op_elements_s)

        for sup_op_el_p2, sup_op_el_s2 in zip(sup_op_elements_p_before_meas, sup_op_elements_s_before_meas):
            if (sup_op_el_p2.error_array.count("Y") + sup_op_el_p2.error_array.count("X")) % 2 == 1:
                sup_op_el_p2.lie = not sup_op_el_p2.lie
            if (sup_op_el_s2.error_array.count("Y") + sup_op_el_s2.error_array.count("Z")) % 2 == 1:
                sup_op_el_s2.lie = not sup_op_el_s2.lie

        return sup_op_elements_p_before_meas, sup_op_elements_s_before_meas

    def set_stabilizer_rounds(self, graph):
        """
            Obtain for both type of stabilizers the stabilizers that will be measured each round for every
            measurement layer z. These rounds are necessary when non local stabilizer measurements protocols
            are used.

            Parameters
            ----------
            graph : graph object
                The graph object that the Superoperator object is applied to
        """
        # Return if the stabilizer rounds have already been configured
        if self.stabs_s1:
            return

        # Initialise stabilizer round dictionaries with empty arrays for each layer
        for z in range(graph.cycles):
            self.stabs_p1[z] = []
            self.stabs_p2[z] = []
            self.stabs_s1[z] = []
            self.stabs_s2[z] = []

        # Append the stabilizer to the stabilizer round list according to the layer they belong
        def append_stabilizers(stabilizer_list, sID):
            for z in range(graph.cycles):
                stabilizer_list[z].append(graph.S[z][sID])

        # Determine for a stabilizer position (no matter the layer) in which list it belongs
        for stab in graph.S[0].values():
            even_odd = stab.sID[1] % 2
            if stab.sID[2] % 2 == even_odd:
                if stab.sID[0] == 0:
                    append_stabilizers(self.stabs_s1, stab.sID)
                else:
                    append_stabilizers(self.stabs_p1, stab.sID)
            else:
                if stab.sID[0] == 0:
                    append_stabilizers(self.stabs_s2, stab.sID)
                else:
                    append_stabilizers(self.stabs_p2, stab.sID)

    def reset_stabilizer_rounds(self):
        self.stabs_p1.clear(), self.stabs_p2.clear(), self.stabs_s1.clear(), self.stabs_s2.clear()

    @staticmethod
    def get_supop_el_by_prob(superoperator_elements):
        """
            Retrieve a SuperoperatorElement from a list of SuperoperatorElements based on the probabilities of
            these SuperoperatorElements. This means, that the method is more likely to return a SuperoperatorElement
            with a high probability than one with a low probability.

            Parameters
            ----------
            superoperator_elements : list
                List containing SuperoperatorElements of which a SuperoperatorElement should be picked

            Returns
            -------
            superoperator_element : SuperoperatorElement
                A SuperoperatorElement is returned from the superoperator_elements list based on the probability
        """
        r = random.random()
        index = 0
        while r >= 0 and index <= len(superoperator_elements):
            # If total probability does not count up to 1, then return first element if 'r' lies outside the probability
            if index == len(superoperator_elements):
                return superoperator_elements[0]
            r -= superoperator_elements[index].p
            index += 1
        return superoperator_elements[index - 1]


class SuperoperatorElement:

    def __init__(self, p, lie, error_array, error_density_matrix=None, fused_configs=None, error_array_idle=None):
        """
            SuperoperatorElement(p, lie, error_array)

                Used as building block for the Superoperator object. It contains the error configuration on the
                stabilizer qubits, the presents of a measurement error and the corresponding probability.

                Parameters
                ----------
                p : float
                    Probability of the specific error configurations occurring on the stabilizer qubits
                lie : bool
                    Whether the a measurement error is involved.
                error_array : list
                    List of four characters that represent Pauli errors occurring on a qubit. One can choose from
                    'X', 'Y', 'Z' or 'I'.
        """
        self.p = p
        self.lie = lie
        self.error_array = error_array
        self.error_array_idle = error_array_idle
        self.error_density_matrix = error_density_matrix
        self.fused_configs = fused_configs if fused_configs is not None else {"".join(error_array):
                                                                              error_density_matrix}
        self.id = str(p) + str(lie) + str(error_array)

    def __repr__(self):
        return "SuperoperatorElement(p:{}, lie:{}, errors:{})".format(self.p, self.lie, self.error_array)

    def __str__(self):
        return self.__repr__()

    def __eq__(self, other):
        if type(other) != SuperoperatorElement:
            return False
        self_error_sorted = sorted(self.error_array)
        other_error_sorted = sorted(other.error_array)
        return self.p == other.p and self.lie == other.lie and self_error_sorted == other_error_sorted

    def __hash__(self):
        return hash(str(self.p) + str(self.lie) + str(self.error_array))

    def __ge__(self, other):
        return self.p >= other.p

    def __gt__(self, other):
        return self.p > other.p

    def __le__(self, other):
        return self.p <= other.p

    def __lt__(self, other):
        return self.p < other.p

    def __add__(self, other):
        return self.p + other.p

    def __radd__(self, other):
        return self.p + other

    @staticmethod
    def file_path():
        return str(os.path.dirname(__file__))

    def full_equals(self, other, rnd=8, sort_array=True):
        if sort_array:
            self.error_array.sort()
            other.error_array.sort()

        return (round(self.p, rnd) == round(other.p, rnd)
                and self.lie == other.lie
                and self.error_array == other.error_array)

    def error_array_lie_equals(self, other, sort_array=True):
        if sort_array:
            self.error_array.sort()
            other.error_array.sort()

        return self.lie == other.lie and self.error_array == other.error_array

    def probability_lie_equals(self, other, rnd=8):
        return round(self.p, rnd) == round(other.p, rnd) and self.lie == other.lie

    def error_density_matrix_equals(self, other):
        if type(other) != SuperoperatorElement:
            raise ValueError("Compared value should be of type SuperoperatorElement")
        return self._csr_matrix_equal(self.error_density_matrix, other.error_density_matrix)

    def any_error_density_matrix_equals(self, other):
        if type(other) != SuperoperatorElement:
            raise ValueError("Compared value should be of type SuperoperatorElement")
        return any([self._csr_matrix_equal(self.error_density_matrix, other_dens) for other_dens in
                    other.fused_configs.values()])

    @staticmethod
    def _csr_matrix_equal(a1, a2):
        return (np.array_equal(a1.indptr, a2.indptr) and
                np.array_equal(a1.indices, a2.indices) and
                np.array_equal(a1.data, a2.data))
<|MERGE_RESOLUTION|>--- conflicted
+++ resolved
@@ -1,9 +1,9 @@
+import numpy as np
 import pandas as pd
 import os
 import random
 import copy
 import inspect
-import numpy as np
 
 
 class Superoperator:
@@ -68,15 +68,6 @@
         self.ts = None
         self.p_bell = None
 
-<<<<<<< HEAD
-        self.sup_op_elements_p, self.sup_op_elements_s = self._csv_to_superoperator(path_to_file=self._path_to_file,
-                                                                                    check_sum=True, set_attributes=True)
-        self.sup_op_elements_idle = self._csv_to_superoperator(path_to_file=self._path_to_file_idle)[0]
-        self.sup_op_elements_p_before_meas, self.sup_op_elements_s_before_meas = self\
-            ._convert_elements_to_before_projection()
-
-=======
->>>>>>> 4be81c66
         # Convert additional superoperators if present
         self.additional_superoperators = {}
         if additional_superoperators is not None:
@@ -87,16 +78,12 @@
                 self.additional_superoperators[id] = {'p': p, 's': s,
                                                       'p_before_meas': p_before_meas, 's_before_meas': s_before_meas}
 
-<<<<<<< HEAD
-        # For speed up purposes, the superoperator has the stabilizers split into rounds as attributes
-=======
         self.sup_op_elements_p, self.sup_op_elements_s = self._csv_to_superoperator(path_to_file=self._path_to_file,
                                                                                     check_sum=True, set_attributes=True)
         self.sup_op_elements_p_before_meas, self.sup_op_elements_s_before_meas = \
             self._convert_elements_to_before_projection()
 
         # For speed-up purposes, the superoperator has the stabilizers split into rounds as attributes
->>>>>>> 4be81c66
         self.stabs_p1, self.stabs_p2, self.stabs_s1, self.stabs_s2 = {}, {}, {}, {}
 
     def __repr__(self):
@@ -130,13 +117,9 @@
         sup_op_elements_p = []
         sup_op_elements_s = []
         with open(path_to_file) as file:
-<<<<<<< HEAD
-            data_frame = pd.read_csv(file, sep=';', float_precision='round_trip', index_col=[0, 1])
-=======
             data_frame = pd.read_csv(file, sep=';', float_precision='round_trip')
             index = ['error_config', 'lie'] if 'error_idle' not in data_frame else ['error_stab', 'error_idle', 'lie']
             data_frame = data_frame.set_index(index)
->>>>>>> 4be81c66
 
             # If GHZ_success is 1.1 it has obtained the default value and can be overwritten
             if 'GHZ_success' in data_frame and self.GHZ_success == 1.1 and set_attributes:
@@ -145,14 +128,6 @@
 
             for index, row in data_frame.iterrows():
                 error_config = list(index[0])
-<<<<<<< HEAD
-                lie = index[1]
-                p_prob = row['p']
-                s_prob = row['s']
-
-                sup_op_elements_p.append(SuperoperatorElement(p_prob, lie, error_config))
-                sup_op_elements_s.append(SuperoperatorElement(s_prob, lie, error_config))
-=======
                 error_config_idle = list(index[1]) if len(index) == 3 else None
                 lie = index[1] if error_config_idle is None else index[2]
                 p_prob = row['p']
@@ -162,7 +137,6 @@
                                                               error_array_idle=error_config_idle))
                 sup_op_elements_s.append(SuperoperatorElement(s_prob, lie, error_config,
                                                               error_array_idle=error_config_idle))
->>>>>>> 4be81c66
 
         return sup_op_elements_p, sup_op_elements_s
 
