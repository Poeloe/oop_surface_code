import os
import sys
sys.path.insert(1, os.path.abspath(os.getcwd()))
from circuit_simulation.basic_operations import (
    CT, KP, state_repr, get_value_by_prob, trace, gate_name, fidelity_elementwise
)
from circuit_simulation.states_and_gates import *
import numpy as np
from scipy import sparse as sp
import itertools as it
import copy
from scipy.linalg import eig, eigh
import hashlib
import re
from oopsc.superoperator.superoperator import SuperoperatorElement
from termcolor import colored
from itertools import combinations, permutations, product
from circuit_simulation.latex_circuit.qasm_to_pdf import create_pdf_from_qasm
import pandas as pd
from fractions import Fraction as Fr
import math
import random
from operator import itemgetter


# Uncomment this if a segmentation error when diagonalising the density matrix for a circuit with a large amount of
# qubits occurs:
# ket_0 = np.array([[1, 0]]).T
# ket_1 = np.array([[0, 1]]).T
# ket_p = 1 / np.sqrt(2) * (ket_0 + ket_1)
# ket_m = 1 / np.sqrt(2) * (ket_0 - ket_1)
#
# X = np.array([[0, 1], [1, 0]])
# Y = np.array([[0, -1j], [1j, 0]])
# Z = np.array([[1, 0], [0, -1]])
# I = np.array([[1, 0], [0, 1]])
# H = 1 / np.sqrt(2) * np.array([[1, 1], [1, -1]])
# S = np.array([[1, 0], [0, 1j]])


class QuantumCircuit:
    """
        QuantumCircuit(num_qubits, init_type=0, noise=False, pg=0.01, pm=0.01)

            A QuantumCircuit consists of qubits on which various operations can be applied.
            From this information about the density matrix of the system and others can be
            gathered.

            Parameters
            ----------
            num_qubits : int
                The amount of qubits the system contains.
            init_type : int [0-3], optional, default=0
                Determines how the system is initialised. All these options do NOT include noise.
                The options are:

                0 ->    The system is initialised with all qubits being in the |0> state.
                1 ->    Almost the same as 0, but the first qubit is in the |+> state
                2 ->    The system is initialised with a perfect Bell-pair between all adjacent
                        qubits.
                3 ->    The system is initialised with the first qubit being the |+> state and the
                        rest of the qubits is in the |0> state. On every qubit a CNOT gate is
                        applied with the first qubit being the control qubit.

            noise : bool, optional, default=False
                Will apply noise on every operation that is applied to the QuantumCircuit object,
                unless specified otherwise.
            pg : float [0-1], optional, default=0.01
                The overall amount of gate noise that will be applied when 'noise' is set to True.
            pm : float [0-1], optional, default=0.01
                The overall amount of measurement error that will be applied when 'noise' set to
                True.
            pn : float [0-1], optional, default=None
                The overall amount of network noise that will be applied when 'noise is set to True.
            p_dec : float [0-1], optional, default=0
                The overall amount of decoherence in the system. This is only applied when noise is True and
                the value is greater than 0.
            p_bell_success : float [0-1], optional, default=1
                Specifies the success rate of the creation of Bell pairs. Default value is 1, which equals the case
                that a Bell pair creation always instantly succeeds.
            basis_transformation_noise : bool, optional, default = None
                Set to true if the transformation from the computational basis to the X-basis for a
                measurement should be noisy.
            probabilistic : bool, optional, default=False
                In case measurements should be probabilistic of nature, this can be set to True. Measurement
                outcomes will then be determined based on their probabilities if not differently specified
            measurement_duration : float, optional, default=4
                In case of decoherence, the measurement duration is used to determine the amount of decoherence that
                should be applied for a measurement operation
            bell_creation_duration : float, optional, default=4
                In case of decoherence, the bell creation duration is used to determine the amount of decoherence that
                should be applied for a measurement operation
            network_noise_type : int, optional, default=0
                The type of network noise that should be used. At this point in time, two variants are
                available:

                0 ->    NV centre specific noise for the creation of a Bell pair
                1 ->    Noise specified by Naomi Nickerson in her master thesis
            no_single_qubit_error : bool, optional, default=False
                When single qubit gates are free of noise, but noise in general is present, this boolean
                is set to True. It prevents the addition of noise when applying a single qubit gate
            thread_safe_printing : bool, optional, deafult=False
                If working with threas, this can be set to True. This prevents print statements from being
                printed in real-time. Instead the lines will be saved and can at all time be printed all in once
                when running the 'print' method. Print lines are always saved in the _print_lines array until printing


            Attributes
            ----------
            num_qubits : int
                The number of qubits present in the system.
                *** NUMBER IS NOT DEFINITE AND CAN AND WILL BE CHANGED BY SOME METHODS ***
            d : int
                Dimension of the system. This is 2**num_qubits.
            noise: bool, optional, default=False
                If there is general noise present in the system. This will add noise to the gate
                and measurement operations applied to the system.
            basis_transformation_noise : bool, optional, default=False
                Whether the H-gate that is applied to transform the basis in which the qubit is measured should be
                noisy (True) or noiseless (False) in general. If not specified, it will have the same value as the
                'noise' attribute.
            pg : float [0-1], optional, default=0.01
                The amount of gate noise present in the system. Will only be applied if 'noise' is True.
            pm : float [0-1], optional, default=0.01
                The amount of measurement noise present in the system. Will only be applied if 'noise' is True.
            _qubit_density_matrix_lookup : dict
                The density matrix of the entire system is split into separate density matrices where ever possible
                (density matrices will be fused when two-qubit gate is applied). This dictionary is used to lookup
                to which density matrix a qubit belongs
            _qubit_array : ndarray
                A list containing the initial state of the qubits.
            _draw_order : list of dict items
                A list containing dict items that specify the operations that should be drawn.
            _user_operation_order : list
                List containing the actions on the circuit applied by the user.
            _effective_measurements : int, default=0
                Integer keeping track of the amount of effectively measured qubits. Used for more clear circuit
                drawings.
            _measured_qubits : list
                List containing the indices of the qubits that have been measured and are therefore not used after.
                Used for more clear circuit drawings.
            _init_parameters : dict
                A dictionary containing the initial parameters of the system, including the '_qubit_array' and
                'density_matrix' attribute. The keys are the names of the attributes.

    """

    def __init__(self, num_qubits, init_type=0, noise=False, basis_transformation_noise=None, pg=0.001, pm=0.001,
                 pn=None, p_dec=0, p_bell_success=1, time_step=1, measurement_duration=4, bell_creation_duration=4,
                 probabilistic=False, network_noise_type=0, no_single_qubit_error=False, thread_safe_printing=False):
        self.num_qubits = num_qubits
        self.d = 2 ** num_qubits
        self.noise = noise
        self.pg = pg
        self.pm = pm
        self.pn = pn
        self.p_dec = p_dec
        self.p_bell_success = p_bell_success
        self.bell_creation_duration = bell_creation_duration
        self.network_noise_type = network_noise_type
        self.time_step = time_step
        self.measurement_duration = measurement_duration
        self.probabilistic = probabilistic
        self.no_single_qubit_error = no_single_qubit_error
        self._init_type = init_type
        self._qubit_array = num_qubits * [ket_0]
        self._draw_order = []
        self._user_operation_order = []
        self._effective_measurements = 0
        self._measured_qubits = []
        self.density_matrices = None
        self._qubit_density_matrix_lookup = {}
        self._print_lines = []
        self._thread_safe_printing=thread_safe_printing

        self.basis_transformation_noise = noise if basis_transformation_noise is None else basis_transformation_noise

        if init_type == 0:
            self.density_matrices = self._init_density_matrix()
        elif init_type == 1:
            self.density_matrices = self._init_density_matrix_first_qubit_ket_p()
        elif init_type == 2:
            self.density_matrices = self._init_density_matrix_bell_pair_state()
        elif init_type == 3:
            self.density_matrices = self._init_density_matrix_ket_p_and_CNOTS()

        self._init_parameters = self._init_parameters_to_dict()

    """
        ---------------------------------------------------------------------------------------------------------
                                                    Init Methods
        ---------------------------------------------------------------------------------------------------------     
    """

    def _init_density_matrix(self):
        """ Realises init_type option 0. See class description for more info. """

        density_matrices = []
        for i, qubit in enumerate(self._qubit_array):
            density_matrix = CT(qubit, qubit)
            density_matrices.append(density_matrix)
            self._qubit_density_matrix_lookup[i] = (density_matrix, [i])
        return density_matrices

    def _init_density_matrix_first_qubit_ket_p(self):
        """ Realises init_type option 1. See class description for more info. """

        self._qubit_array[0] = ket_p

        density_matrices = []
        for i, qubit in enumerate(self._qubit_array):
            density_matrix = CT(qubit, qubit)
            density_matrices.append(density_matrix)
            self._qubit_density_matrix_lookup[i] = (density_matrix, [i])

        return density_matrices

    def _init_density_matrix_bell_pair_state(self, draw=True):
        """ Realises init_type option 2. See class description for more info. """

        density_matrices = []
        bell_pair_rho = sp.lil_matrix((4, 4))
        bell_pair_rho[0, 0], bell_pair_rho[3, 0], bell_pair_rho[0, 3], bell_pair_rho[3, 3] = 1 / 2, 1 / 2, 1 / 2, 1 / 2

        for i in range(0, self.num_qubits, 2):
            density_matrix = sp.csr_matrix(bell_pair_rho)
            qubits = [i, i+1]
            if draw:
                self._add_draw_operation("#", (i, i + 1))
            self._qubit_density_matrix_lookup.update({i: (density_matrix, qubits), i+1: (density_matrix, qubits)})
            density_matrices.append(density_matrix)
        return density_matrices

    def _init_density_matrix_ket_p_and_CNOTS(self):
        """ Realises init_type option 3. See class description for more info. """

        # Set ket_p as first qubit of the qubit array (mainly for proper drawing of the circuit)
        self._qubit_array[0] = ket_p

        density_matrix = sp.lil_matrix((self.d, self.d))
        density_matrix[0, 0] = 1 / 2
        density_matrix[0, self.d - 1] = 1 / 2
        density_matrix[self.d - 1, 0] = 1 / 2
        density_matrix[self.d - 1, self.d - 1] = 1 / 2
        density_matrix = sp.csr_matrix(density_matrix)

        density_matrices = [density_matrix]

        qubits = [i for i, _ in enumerate(self._qubit_array)]

        for j, _ in enumerate(self._qubit_array):
            self._qubit_density_matrix_lookup[j] = (density_matrix, qubits)

        for i in range(1, self.num_qubits):
            self._add_draw_operation(CNOT_gate, (0, i))

        return density_matrices

    def _init_parameters_to_dict(self):
        init_params = {'num_qubits': self.num_qubits,
                       'd': self.d,
                       'init_type': self._init_type,
                       'noise': self.noise,
                       'basis_transformation_noise': self.basis_transformation_noise,
                       'pm': self.pm,
                       'pg': self.pg,
                       'pn': self.pn,
                       'qubit_array': self._qubit_array,
                       'density_matrices': self.density_matrices,
                       'qubit_density_matrix_lookup': self._qubit_density_matrix_lookup}

        return init_params
    """
        ---------------------------------------------------------------------------------------------------------
                                                Separated Density Matrices Methods
        ---------------------------------------------------------------------------------------------------------
    """
    def _correct_lookup_for_addition(self, amount_qubits=1, position='top'):
        """
            Method corrects the qubit_density_matrix_lookup dictionary for the addition of a top or bottom qubit.

            Parameters
            ----------
            amount_qubits : int
                Amount of qubits that is added to the top (or bottom) of the system.
            position : str['top', 'bottom'], optional, default='top'
                String value that indicates if the qubit is added to the top or the bottom of the system
        """
        if position.lower() == 'top':
            position = 0
        elif position.lower() == 'bottom':
            position = -1
        else:
            raise ValueError("position argument can only be 'top' or 'bottom'.")

        new_lookup_dict = {}
        for qubit, (density_matrix, qubits) in sorted(self._qubit_density_matrix_lookup.items()):
            new_lookup_dict[qubit+amount_qubits] = (density_matrix, [q + amount_qubits for q in qubits])
        self._qubit_density_matrix_lookup = new_lookup_dict

        qubit_indices = [i for i in range(amount_qubits)]
        for qubit_num in range(amount_qubits):
            self._qubit_density_matrix_lookup[qubit_num] = (self.density_matrices[position], qubit_indices)

    def _correct_lookup_for_two_qubit_gate(self, cqubit, tqubit):
        """
            Method corrects the qubit_density_matrix_lookup dictionary when a two-qubit gate is applied.
            Due to two-qubit gates, the density matrices of the involved qubits should be fused (if not already).

            Parameters
            ----------
            cqubit : int
                Qubit number of the control qubit
            tqubit : int
                Qubit number of the control qubit
        """
        cqubit_density_matrix, c_qubits = self._qubit_density_matrix_lookup[cqubit]
        tqubit_density_matrix, t_qubits = self._qubit_density_matrix_lookup[tqubit]
        fused_density_matrix = KP(cqubit_density_matrix, tqubit_density_matrix)
        fused_qubits = c_qubits + t_qubits

        for qubit in fused_qubits:
            self._qubit_density_matrix_lookup[qubit] = (fused_density_matrix, fused_qubits)

    def _get_qubit_relative_objects(self, qubit):
        """
            Method returns for the given qubit the following relative objects:
             - relative density matrix,
             - qubits order that is present in the density matrix,
             - the qubit index for the density matrix
             - the amount of qubits that is present in the density matrix

            Parameters
            ----------
            qubit : int
                Qubit number of the qubit that the relative objects are requested for
        """
        density_matrix, qubits = self._qubit_density_matrix_lookup[qubit]
        relative_qubit_index = qubits.index(qubit)
        relative_num_qubits = len(qubits)

        return density_matrix, qubits, relative_qubit_index, relative_num_qubits

    def _correct_lookup_for_measurement_top(self):
        """
            Method corrects the qubit_density_matrix_lookup dictionary for the (destructive) measurement of the top
            qubit

            **NOTE: Qubits involved in the same density matrix should all point to the same density matrix object
            in memory and the same involved qubits list object in memory. This is why the qubits list is adapted in the
            qubits[:] way, this ensures that the same memory address is used.**
        """
        new_lookup_dict = {}
        _, qubits_old = self._qubit_density_matrix_lookup[0]
        del qubits_old[-1]
        for qubit, (density_matrix, qubits) in sorted(self._qubit_density_matrix_lookup.items()):
            if qubit == 0:
                qubits_old = qubits
                continue
            if qubits_old is qubits:
                qubits = qubits_old
            else:
                qubits[:] = [i - 1 for i in qubits]
                qubits_old = qubits

            new_lookup_dict[qubit - 1] = density_matrix, qubits

        self._qubit_density_matrix_lookup = new_lookup_dict

    def _set_density_matrix(self, qubit, new_density_matrix):
        """
            Method sets the density matrix for the given qubit and all qubits that are involved in the same density
            matrix

            *** NOTE: density matrices have to be set with this method in order to guarantee proper functioning of the
            program. It ensures that qubits involved in the same density matrix will point to the same density matrix
            object in memory (such that when the matrix changes, it changes for each involved qubit) ***

            Parameters
            ----------
            qubit : int
                Qubit number for which the density matrix should be set
            new_density_matrix : csr_matrix
                The new density matrix that should be set
        """
        _, qubits, _, _ = self._get_qubit_relative_objects(qubit)
        for qubit in qubits:
            self._qubit_density_matrix_lookup[qubit] = (new_density_matrix, qubits)

    @property
    def total_density_matrix(self):
        """
            Get the total density matrix of the system
        """
        density_matrices = []
        skip_qubits = []
        for qubit, (density_matrix, qubits) in sorted(self._qubit_density_matrix_lookup.items()):
            if qubit not in skip_qubits:
                density_matrices.append(density_matrix)
                skip_qubits.extend(qubits)
        return KP(*density_matrices)

    """
        ---------------------------------------------------------------------------------------------------------
                                                Setter and getter Methods
        ---------------------------------------------------------------------------------------------------------
    """

    def set_qubit_states(self, qubit_dict, user_operation=True):
        """
        qc.set_qubit_states(dict)

            Sets the initial state of the specified qubits in the dict according to the specified state.

            *** METHOD SHOULD ONLY BE USED IN THE INITIALISATION PHASE OF THE CIRCUIT. SHOULD NOT BE USED
            AFTER OPERATIONS HAVE BEEN APPLIED TO THE CIRCUIT IN ORDER TO PREVENT ERRORS. ***

            Parameters
            ----------
            qubit_dict : dict
                Dictionary with the keys being the number of the qubits to be modified (first qubit is 0)
                and the value being the state the qubit should be in
            user_operation : bool, optional, default=True
                True if the user has requested the method and (else) False if it was invoked by an internal
                method.

            Example
            -------
            qc.set_qubit_state({0 : ket_1}) --> This sets the first qubit to the ket_1 state
        """
        if user_operation:
            self._user_operation_order.append({"set_qubit_states": [qubit_dict]})

        for tqubit, state in qubit_dict.items():
            self._qubit_array[tqubit] = state
        self._init_density_matrix()

    def get_begin_states(self):
        """ Returns the initial state vector of the qubits """
        return KP(*self._qubit_array)

    def create_bell_pairs(self, qubits, user_operation=True):
        """
        qc.create_bell_pair(qubits)

            Creates Bell pairs between the specified qubits.

            *** THIS WILL ONLY WORK PROPERLY WHEN THE SPECIFIED QUBITS ARE IN NO WAY ENTANGLED AND THE
            STATE OF THE QUBITS IS |0> ***

            Parameters
            ----------
            qubits : list
                List containing tuples with the pairs of qubits that should form a Bell pair
            user_operation : bool, optional, default=True
                True if the user has requested the method and (else) False if it was invoked by an internal
                method.

            Example
            -------
            qc.create_bell_pairs([(0, 1), (2, 3), (4,5)]) --> Creates Bell pairs between qubit 0 and 1,
            between qubit 2 and 3 and between qubit 4 and 5.
        """
        if user_operation:
            self._user_operation_order.append({"create_bell_pairs": [qubits]})

        for qubit1, qubit2 in qubits:
            self.H(qubit1, noise=False, draw=False, user_operation=False)
            self.CNOT(qubit1, qubit2, noise=False, draw=False, user_operation=False)
            self._add_draw_operation("#", (qubit1, qubit2))

    def create_bell_pairs_top(self, N, new_qubit=False, noise=None, pn=None, network_noise_type=None, bell_state_type=1,
                              probabilistic=None, p_bell_success=None, bell_creation_duration=None, user_operation=True):
        """
        qc.create_bell_pair(N, pn=0.1)

            This appends noisy Bell pairs on the top of the system. The noise is based on network noise
            modeled as (paper: https://www.nature.com/articles/ncomms2773.pdf)

                rho_raw = (1 - 4/3*pn) |psi><psi| + pn/3 * I,

            in which |psi> is a perfect Bell state.

            *** THIS METHOD APPENDS THE QUBITS TO THE TOP OF THE SYSTEM. THIS MEANS THAT THE AMOUNT OF
            QUBITS IN THE SYSTEM WILL GROW WITH '2N' AND THE INDICES OF THE EXISTING QUBITS INCREASE WITH 2N AS WELL,
            WHICH IS IMPORTANT FOR FUTURE OPERATIONS ***

            Parameters
            ----------
            N : int
                Number of noisy Bell pairs that should be added to the top of the system.
            new_qubit: bool, optional, default=False
                If the creation of the Bell pair adds a new qubit to the drawing scheme (True) or reuses the top qubit
                (False) (this can be done in case the top qubit has been measured)
            noise : bool, optional, default=None
                Can be specified to force the creation of the Bell pairs noisy (True) or noiseless (False).
                If not specified (None), it will take the general noise parameter of the QuantumCircuit object.
            pn : float [0-1], optional, default=0.1
                The amount of network noise present
            user_operation : bool, optional, default=True
                True if the user has requested the method and (else) False if it was invoked by an internal
                method.
            network_noise_type : int, optional, default=None
                Type of network noise that should be used. If not specified, the network noise type known for the
                QuantumCircuit object is used
            bell_state_type : int [1-4], optional, default=1
                Choose the Bell state type which should be created, types are:
                    1 : |00> + |11>
                    2 : |00> - |11>
                    3 : |01> + |10>
                    4 : |01> - |10>
            probabilistic : bool, optional, default=None
                In case of a probabilistic, the method will keep trying to create the bell state untill success. When
                decoherence is present, this adds decoherence after each try. If not specified, the value kwnown for
                the QuantumCircuit object is used
            p_bell_success : float [0-1], optional, default=None
                The success rate of the bell state creation when probabilistic. If not specified, the value known for
                the QuantumCircuit object is used.
            bell_creation_duration : float, optional, defualt=None,
                The duration of a Bell pair creation relative to the time-step. If not specified, the value known for
                the QuantumCircuit object is used.

            Example
            -------
            qc.create_bell_pairs([(0, 1), (2, 3), (4,5)]) --> Creates Bell pairs between qubit 0 and 1,
            between qubit 2 and 3 and between qubit 4 and 5.
        """
        if user_operation:
            self._user_operation_order.append({"create_bell_pairs_top": [N, new_qubit, noise, pn]})
        if noise is None:
            noise = self.noise
        if pn is None:
            pn = self.pn
        if network_noise_type is None:
            network_noise_type = self.network_noise_type
        if probabilistic is None:
            probabilistic = self.probabilistic
        if p_bell_success is None:
            p_bell_success = self.p_bell_success
        if bell_creation_duration is None:
            bell_creation_duration = self.bell_creation_duration

        for i in range(0, 2 * N, 2):
            times = 1
            while probabilistic and random.random() > p_bell_success:
                times += 1

            # print("\nBell Pair creation took {} time{}".format(times, "s" if times > 1 else ""))

            self.num_qubits += 2
            self.d = 2 ** self.num_qubits
            density_matrix = self._get_bell_state_by_type(bell_state_type)

            if noise:
                density_matrix = self._N_network(density_matrix, pn, network_noise_type)

<<<<<<< HEAD
            self.density_matrix = sp.csr_matrix(sp.kron(density_matrix, self.density_matrix)) \
                                  if self.density_matrix is not None else density_matrix
=======
            self.density_matrices.insert(0, density_matrix)
            self._correct_lookup_for_addition(amount_qubits=2)
>>>>>>> 62a1cc38

            # Drawing the Bell Pair
            if new_qubit:
                self._qubit_array.insert(0, ket_0)
                self._qubit_array.insert(0, ket_0)
                self._correct_drawing_for_n_top_qubit_additions(n=2)
            else:
                self._effective_measurements -= 2
            self._add_draw_operation("#", (0, 1), noise)

            if noise and self.p_dec > 0:
                times = int(math.ceil(bell_creation_duration / self.time_step))
                self._N_decoherence([i, i + 1], times=times)

    @staticmethod
    def _get_bell_state_by_type(bell_state_type=1):
        """
            Returns a Bell state density matrix based on the type provided. types are:
                    1 : |00> + |11>
                    2 : |00> - |11>
                    3 : |01> + |10>
                    4 : |01> - |10>
        """
        rho = sp.lil_matrix((4, 4))
        if bell_state_type == 1:
            rho[0, 0], rho[0, 3], rho[3, 0], rho[3, 3] = 1 / 2, 1 / 2, 1 / 2, 1 / 2
        elif bell_state_type == 2:
            rho[0, 0], rho[0, 3], rho[3, 0], rho[3, 3] = 1 / 2, -1 / 2, -1 / 2, 1 / 2
        elif bell_state_type == 3:
            rho[1, 1], rho[1, 2], rho[2, 1], rho[2, 2] = 1 / 2, -1 / 2, -1 / 2, 1 / 2
        elif bell_state_type == 4:
            rho[1, 1], rho[1, 2], rho[2, 1], rho[2, 2] = 1 / 2, 1 / 2, 1 / 2, 1 / 2
        else:
            raise ValueError("A non-valid Bell state type was requested. Known types are 1, 2, 3, and 4.")
        return rho

    def add_top_qubit(self, qubit_state=ket_0, p_prep=0, user_operation=True):
        """
        qc.add_top_qubit(qubit_state=ket_0)

            Method appends a qubit with a given state to the top of the system.
            *** THE METHOD APPENDS A QUBIT, WHICH MEANS THAT THE AMOUNT OF QUBITS IN THE SYSTEM WILL
            GROW WITH 1 AND THE INDICES OF THE EXISTING QUBITS WILL INCREASE WITH 1 AS WELL***

            Parameters
            ----------
            qubit_state : array, optional, default=ket_0
                Qubit state, a normalised vector of dimension 2x1
            user_operation : bool, optional, default=True
                True if the user has requested the method and (else) False if it was invoked by an internal
                method.
        """
        if user_operation:
            self._user_operation_order.append({"add_top_qubit": [qubit_state]})
        if self.noise:
            qubit_state = self._N_preparation(state=qubit_state, p_prep=p_prep)

        self._qubit_array.insert(0, qubit_state)
        self.num_qubits += 1
        self.d = 2 ** self.num_qubits
        self._correct_drawing_for_n_top_qubit_additions()

        self.density_matrices.insert(0, CT(qubit_state))
        self._correct_lookup_for_addition()

    """
        ---------------------------------------------------------------------------------------------------------
                                                One-Qubit Gate Methods
        ---------------------------------------------------------------------------------------------------------     
    """

    def apply_1_qubit_gate(self, gate, tqubit, conj=False, noise=None, pg=None, draw=True, user_operation=True):
        """
            qc.apply_1_qubit_gate(gate, tqubit, noise=None, pg=None, draw=True)

                Applies a single-qubit gate to the specified target qubit. This will update the density
                matrix of the system accordingly.

                Parameters
                ----------
                gate : ndarray
                    Array of dimension 2x2, examples are the well-known pauli matrices (X, Y, Z)
                tqubit : int
                    Integer that indicates the target qubit. Note that the qubit counting starts at
                    0.
                noise : bool, optional, default=None
                    Determines if the gate is noisy. When the QuantumCircuit object is initialised
                    with the 'noise' parameter to True, this parameter will also evaluate to True if
                    not specified otherwise.
                pg : float [0-1], optional, default=None
                    Specifies the amount of gate noise if present. If the QuantumCircuit object is
                    initialised with a 'pg' parameter, this will be used if not specified otherwise
                draw : bool, optional, default=True
                    If true, the specified gate will appear when the circuit is visualised.
                user_operation : bool, optional, default=True
                True if the user has requested the method and (else) False if it was invoked by an internal
                method.
        """
        if user_operation:
            self._user_operation_order.append({"apply_1_qubit_gate": [gate, tqubit, noise, pg, draw]})
        if noise is None:
            noise = self.noise
        if pg is None:
            pg = self.pg

        tqubit_density_matrix, _, relative_tqubit_index, relative_num_qubits = self._get_qubit_relative_objects(tqubit)

        one_qubit_gate = self._create_1_qubit_gate(gate.matrix if not conj else gate.dagger,
                                                   relative_tqubit_index,
                                                   relative_num_qubits)
        new_density_matrix = sp.csr_matrix(one_qubit_gate.dot(CT(tqubit_density_matrix, one_qubit_gate)))
        self._set_density_matrix(tqubit, new_density_matrix)

        if noise and not self.no_single_qubit_error:
            self._N_single(pg, relative_tqubit_index, new_density_matrix, relative_num_qubits)

        if noise and self.p_dec != 0:
            self._N_decoherence([tqubit], gate)

        if draw:
            self._add_draw_operation(gate, tqubit, noise)

    def _create_1_qubit_gate(self, gate, tqubit, num_qubits=None):
        """
            Private method that is used to create the single-qubit gate matrix used in for example the
            apply_1_qubit_gate method.

            Parameters
            ----------
            gate : ndarray
                Array of dimension 2x2, examples are the well-known pauli matrices (X, Y, Z)
            tqubit : int
                Integer that indicates the target qubit. Note that the qubit counting starts at
                0.
            num_qubits : int, optional, default=None
                Determines the size of the resulting one-qubit gate matrix. If not specified, the
                num_qubits known for the entire QuantumCircuit object is used

            Returns
            -------
            1_qubit_gate : sparse matrix with dimensions equal to the density_matirx attribute
                Returns a matrix with dimensions equal to the dimensions of the density matrix of
                the system.
        """
        if num_qubits is None:
            num_qubits = self.num_qubits
        if type(gate) == SingleQubitGate:
            gate = gate.matrix

        if np.array_equal(gate, I_gate.matrix):
            return sp.eye(2 ** num_qubits, 2 ** num_qubits)

        first_id, second_id = self._create_identity_operations(tqubit, num_qubits=num_qubits)

        return sp.csr_matrix(KP(first_id, gate, second_id))

    def _create_identity_operations(self, tqubit, num_qubits=None):
        """
            Private method that is used to efficiently create identity matrices, based on the target
            qubit specified. These matrices will work on the qubits other than the target qubit

            Parameters
            ----------
            tqubit : int
                Integer that indicates the target qubit. Note that the qubit counting starts at
                0.
            num_qubits : int, optional, default=None
                Amount of qubits that is present in the specific density matrix that the identity operations
                are requested for. If not specified, the amount of qubits of the QuantumCircuit object is used


            Returns
            -------
            first_id : sparse identity matrix
                Sparse identity matrix that will work on the qubits prior to the target qubit. If the target
                qubit is the first qubit, the value will be 'None'
            second_id : sparse identity matrix
                Sparse identity matrix that will work on the qubits following after the target qubit. If the
                target qubit is the last qubit, the value will be 'None'
        """
        if num_qubits is None:
            num_qubits = self.num_qubits

        first_id = None
        second_id = None

        if tqubit == 0:
            second_id = sp.eye(2 ** (num_qubits - 1 - tqubit), 2 ** (num_qubits - 1 - tqubit))
        elif tqubit == num_qubits - 1:
            first_id = sp.eye(2 ** tqubit, 2 ** tqubit)
        else:
            first_id = sp.eye(2 ** tqubit, 2 ** tqubit)
            second_id = sp.eye(2 ** (num_qubits - 1 - tqubit), 2 ** (num_qubits - 1 - tqubit))

        return first_id, second_id

    def X(self, tqubit, times=1, noise=None, pg=None, draw=True, user_operation=True):
        """ Applies the pauli X gate to the specified target qubit. See apply_1_qubit_gate for more info """

        for _ in range(times):
            self.apply_1_qubit_gate(X_gate, tqubit, noise=noise, pg=pg, draw=draw, user_operation=user_operation)

    def Z(self, tqubit, times=1, noise=None, pg=None, draw=True, user_operation=True):
        """ Applies the pauli Z gate to the specified target qubit. See apply_1_qubit_gate for more info """

        for _ in range(times):
            self.apply_1_qubit_gate(Z_gate, tqubit, noise=noise, pg=pg, draw=draw, user_operation=user_operation)

    def Y(self, tqubit, times=1, noise=None, pg=None, draw=True, user_operation=True):
        """ Applies the pauli Y gate to the specified target qubit. See apply_1_qubit_gate for more info """

        for _ in range(times):
            self.apply_1_qubit_gate(Y_gate, tqubit, noise=noise, pg=pg, draw=draw, user_operation=user_operation)

    def H(self, tqubit, times=1, noise=None, pg=None, draw=True, user_operation=True):
        """ Applies the Hadamard gate to the specified target qubit. See apply_1_qubit_gate for more info """

        for _ in range(times):
            self.apply_1_qubit_gate(H_gate, tqubit, noise=noise, pg=pg, draw=draw, user_operation=user_operation)

    def S(self, tqubit, conj=False, times=1, noise=None, pg=None, draw=True, user_operation=True):

        for _ in range(times):
            self.apply_1_qubit_gate(S_gate, tqubit, conj=conj, noise=noise, pg=pg, draw=draw,
                                    user_operation=user_operation)

    def Rx(self, tqubit, theta, times=1, noise=None, pg=None, draw=True, user_operation=True):
        """ Applies a rotation gate around the x-axis to the specified target qubit with the specified angle.

            Parameters
            ----------
            theta : float (radians)
                Angle of rotation that should be applied. Value should be specified in radians
        """
        R_gate = SingleQubitGate("Rotation gate",
                      np.array([[np.cos(theta/2), -1j * np.sin(theta/2)],
                                [-1j * np.sin(theta/2), np.cos(theta/2)]]),
                      "Rx({})".format(str(Fr(theta/np.pi)) + "\u03C0"))

        for _ in range(times):
            self.apply_1_qubit_gate(R_gate, tqubit, noise=noise, pg=pg, draw=draw, user_operation=user_operation)

    def Ry(self, tqubit, theta, times=1, noise=None, pg=None, draw=True, user_operation=True):
        """ Applies a rotation gate around the y-axis to the specified target qubit with the specified angle.

            Parameters
            ----------
            theta : float (radians)
                Angle of rotation that should be applied. Value should be specified in radians
        """
        R_gate = SingleQubitGate("Rotation gate",
                      np.array([[np.cos(theta / 2), -1 * np.sin(theta / 2)],
                                [1 * np.sin(theta / 2), np.cos(theta / 2)]]),
                      "Ry({})".format(str(Fr(theta/np.pi)) + "\u03C0"))

        for _ in range(times):
            self.apply_1_qubit_gate(R_gate, tqubit, noise=noise, pg=pg, draw=draw, user_operation=user_operation)

    def Rz(self, tqubit, theta, times=1, noise=None, pg=None, draw=True, user_operation=True):
        """ Applies a rotation gate around the x axis to the specified target qubit with the specified angle.

            Parameters
            ----------
            theta : float (radians)
                Angle of rotation that should be applied. Value should be specified in radians

        """
        R_gate = SingleQubitGate("Rotation gate",
                      np.array([np.exp(-1j * theta / 2), 0],
                               [0, np.exp(1j * theta / 2)]),
                      "Rz({})".format(str(Fr(theta/np.pi)) + "\u03C0"))

        for _ in range(times):
            self.apply_1_qubit_gate(R_gate, tqubit, noise=noise, pg=pg, draw=draw, user_operation=user_operation)

    """
        ---------------------------------------------------------------------------------------------------------
                                                Two-Qubit Gate Methods
        ---------------------------------------------------------------------------------------------------------     
    """

    def apply_2_qubit_gate(self, gate, cqubit, tqubit, noise=None, pg=None, draw=True, user_operation=True):
        """
            Applies a two qubit gate according to the specified control and target qubits. This will update the density
            matrix of the system accordingly.

            Parameters
            ----------
            gate : TwoQubitGate class
                Gate class object, predefined Gate objects are available such as the X, Y and Z gates
            cqubit : int
                Integer that indicates the control qubit. Note that the qubit counting starts at 0
            tqubit : int
                Integer that indicates the target qubit. Note that the qubit counting starts at 0.
            noise : bool, optional, default=None
                Determines if the gate is noisy. When the QuantumCircuit object is initialised
                with the 'noise' parameter to True, this parameter will also evaluate to True if
                not specified otherwise.
            pg : float [0-1], optional, default=None
                Specifies the amount of gate noise if present. If the QuantumCircuit object is
                initialised with a 'pg' parameter, this will be used if not specified otherwise
            draw : bool, optional, default=True
                If true, the specified gate will appear when the circuit is visualised.
            gate_2 : array, optional, default=None
                Array of dimension 2x2. This parameter can be used to specify a gate that is applied to the
                target qubit for the case that the control qubit is in the |0> state.
            user_operation : bool, optional, default=True
                True if the user has requested the method and (else) False if it was invoked by an internal
                method.
        """
        if user_operation:
            self._user_operation_order.append({"apply_2_qubit_gate": [gate, cqubit, tqubit, noise, pg, draw]})
        if noise is None:
            noise = self.noise
        if pg is None:
            pg = self.pg

        cqubit_density_matrix, _ = self._qubit_density_matrix_lookup[cqubit]
        tqubit_density_matrix, _ = self._qubit_density_matrix_lookup[tqubit]

        # Check if cqubit and tqubit belong to the same density matrix. If not they should fuse
        if not cqubit_density_matrix is tqubit_density_matrix:
            self._correct_lookup_for_two_qubit_gate(cqubit, tqubit)

        # Since density matrices are fused if not equal, it is only necessary to get the (new) density matrix from
        # the lookup table by either one of the qubit indices
        density_matrix, qubits, rel_cqubit, rel_num_qubits = self._get_qubit_relative_objects(cqubit)
        rel_tqubit = qubits.index(tqubit)

        two_qubit_gate = self._create_2_qubit_gate(gate,
                                                   rel_cqubit,
                                                   rel_tqubit,
                                                   num_qubits=rel_num_qubits)

        new_density_matrix = sp.csr_matrix(two_qubit_gate.dot(CT(density_matrix, two_qubit_gate)))
        self._set_density_matrix(cqubit, new_density_matrix)

        if noise:
            self._N(pg, rel_cqubit, rel_tqubit, new_density_matrix, num_qubits=rel_num_qubits)
        if draw:
            self._add_draw_operation(gate, (cqubit, tqubit), noise)

        if noise and self.p_dec != 0:
            self._N_decoherence([tqubit, cqubit], gate)

    def _create_2_qubit_gate(self, gate, cqubit, tqubit, num_qubits=None):
        """
        Create a controlled gate matrix for the density matrix according to the control and target qubits given.
        This is done by
                1.  first taking the Kronecker Product the identity matrix as many times as there are qubits
                    present in the system.
                2.  Then for the two sub gates formed on the place of the control qubit the identity matrix
                    is replaced for a |0><0| and |1><1| matrix respectively.
                3.  Then for the gate_2 the identity matrix on the target qubit index is replaced with the wanted gate.

        So for creating a CNOT gate with the control on the 2nd qubit and target on the first qubit on a system with 3
        qubits one will get:

                1. I#I#I + I#I#I + I#I#I + I#I#I
                2. I#|0><0|#I + I#|1><1|#I + 0#|0><1|#I + 0#|1><0|#I
                3. I#|0><0|#I + X_t#|1><1|#I + 0#|0><1|#I + 0#|1><0|#I

        (In which '#' is the Kronecker Product, and '0' is the zero matrix)
        (https://quantumcomputing.stackexchange.com/questions/4252/
        how-to-derive-the-cnot-matrix-for-a-3-qbit-system-where-the-control-target-qbi and
        https://quantumcomputing.stackexchange.com/questions/9181/swap-gate-on-2-qubits-in-3-entangled-qubit-system)

        The 'create_component_2_qubit_gate' method defined within creates one of the 4 components that is shown in
        step 3 above. Thus 'first_part = create_component_2_qubit_gate(CT(ket_0), zero_state_matrix)' creates the first
        component namely I#|0><0|#I in case of the CNOT mentioned.

        Parameters
        ----------
        gate : TwoQubitGate object
            TwoQubitGate object representing a 2-qubit gate
        cqubit : int
            Integer that indicates the control qubit. Note that the qubit counting starts at 0.
        tqubit : int
            Integer that indicates the target qubit. Note that the qubit counting starts at 0.
        num_qubits : int, optional, default=None
            Determines the size of the resulting two-qubit gate matrix. If not specified, the
            num_qubits known for the entire QuantumCircuit object is used

        """
        if num_qubits is None:
            num_qubits = self.num_qubits
        if cqubit == tqubit:
            raise ValueError("Control qubit cannot be the same as the target qubit!")

        def create_component_2_qubit_gate(control_qubit_matrix, target_qubit_matrix):
            # Initialise the only identity case with on the place of the control qubit the identity replaced
            # with the specified control_qubit_matrix
            control_gate = self._create_1_qubit_gate(control_qubit_matrix, cqubit, num_qubits=num_qubits)

            # Initialise the only identity case with on the place of the target qubit the identity replaced
            # with the specified target_qubit_matrix
            if not np.array_equal(target_qubit_matrix, I_gate):
                target_gate = self._create_1_qubit_gate(target_qubit_matrix, tqubit, num_qubits=num_qubits)

                # Matrix multiply the two cases to obtain the total gate
                return target_gate.dot(control_gate)

            return control_gate

        one_state_matrix = gate.matrix if type(gate) == SingleQubitGate else gate.upper_left_matrix
        zero_state_matrix = I_gate.matrix if type(gate) == SingleQubitGate else gate.lower_right_matrix

        first_part = create_component_2_qubit_gate(CT(ket_0), zero_state_matrix)
        second_part = create_component_2_qubit_gate(CT(ket_1), one_state_matrix)

        if type(gate) == TwoQubitGate and not gate.is_cntrl_gate:
            third_part = create_component_2_qubit_gate(CT(ket_0, ket_1), gate.upper_right_matrix)
            fourth_part = create_component_2_qubit_gate(CT(ket_1, ket_0), gate.lower_left_matrix)

            return sp.csr_matrix(first_part + second_part + third_part + fourth_part)

        return sp.csr_matrix(first_part + second_part)

    def CNOT(self, cqubit, tqubit, noise=None, pg=None, draw=True, user_operation=True):
        """ Applies the CNOT gate to the specified target qubit. See apply_2_qubit_gate for more info """

        self.apply_2_qubit_gate(CNOT_gate, cqubit, tqubit, noise, pg, draw, user_operation=user_operation)

    def CZ(self, cqubit, tqubit, noise=None, pg=None, draw=True, user_operation=True):
        """ Applies the CZ gate to the specified target qubit. See apply_2_qubit_gate for more info """

        self.apply_2_qubit_gate(CZ_gate, cqubit, tqubit, noise, pg, draw, user_operation=user_operation)

    def SWAP(self, cqubit, tqubit, noise=None, pg=None, draw=True, user_operation=True):

        self.apply_2_qubit_gate(SWAP_gate, cqubit, tqubit, noise, pg, draw, user_operation=user_operation)

    def two_qubit_gate_NV(self, cqubit, tqubit, noise=None, pg=None, draw=True, user_operation=True):
        """ Applies the two-qubit gate that is specific to the actual NV center"""

        self.apply_2_qubit_gate(NV_two_qubit_gate, cqubit, tqubit, noise, pg, draw, user_operation=user_operation)

    def CNOT_NV(self, cqubit, tqubit, noise=None, pg=None, draw=True, user_operation=True):

        self.Z(cqubit, noise=noise, pg=pg, draw=draw, user_operation=user_operation)
        self.S(cqubit, noise=noise, pg=pg, draw=draw, user_operation=user_operation)
        self.Ry(tqubit, np.pi/2, noise=noise, pg=pg, draw=draw, user_operation=user_operation)
        self.S(tqubit, noise=noise, pg=pg, draw=draw, user_operation=user_operation)
        self.two_qubit_gate_NV(cqubit, tqubit, noise=noise, pg=pg, draw=draw, user_operation=user_operation)
        self.S(tqubit, conj=True, noise=noise, pg=pg, draw=draw, user_operation=user_operation)

    """
        ---------------------------------------------------------------------------------------------------------
                                            Protocol gate sequences
        ---------------------------------------------------------------------------------------------------------  
    """

    def single_selection(self, operation, new_qubit=False, measure=True, noise=None, pn=None, pm=None, pg=None,
                         user_operation=True):
        """ Single selection as specified by Naomi Nickerson in https://www.nature.com/articles/ncomms2773.pdf """
        success = False
        times = 0
        while not success:
            times += 1
            self.create_bell_pairs_top(1, new_qubit=new_qubit, noise=noise, pn=pn, user_operation=user_operation)
            self.apply_2_qubit_gate(operation, 0, 2, noise=noise, pg=pg, user_operation=user_operation)
            self.apply_2_qubit_gate(operation, 1, 3, noise=noise, pg=pg, user_operation=user_operation)
            if measure:
                new_qubit = False
                success = self.measure_first_N_qubits(2, noise=noise, pm=pm, user_operation=user_operation)
            else:
                success = True
        if measure:
            print("\nSingle selection took {} time{}".format(times, "s" if times > 1 else ""))

    def double_selection(self, operation, new_qubit=False, noise=None, pn=None, pm=None, pg=None, user_operation=True):
        """ Double selection as specified by Naomi Nickerson in https://www.nature.com/articles/ncomms2773.pdf """
        success = False
        times = 0
        while not success:
            times += 1
            self.single_selection(operation, new_qubit=new_qubit, measure=False, noise=noise, pn=pn, pm=pm, pg=pg,
                                  user_operation=user_operation)
            self.create_bell_pairs_top(1, new_qubit=new_qubit, noise=noise, pn=pn, user_operation=user_operation)
            self.CZ(0, 2, noise=noise, pg=pg, user_operation=user_operation)
            self.CZ(1, 3, noise=noise, pg=pg, user_operation=user_operation)
            new_qubit = False
            success = self.measure_first_N_qubits(4, noise=noise, pm=pm, user_operation=user_operation)
        print("\nDouble selection took {} time{}".format(times, "s" if times > 1 else ""))

    def single_dot(self, operation, qubit1, qubit2, measure=True, noise=None, pn=None, pm=None,
                   pg=None, user_operation=True):
        """ single dot as specified by Naomi Nickerson in https://www.nature.com/articles/ncomms2773.pdf """
        success = False
        times = 0
        while not success:
            times += 1
            self.create_bell_pairs_top(1, noise=noise, pn=pn, user_operation=user_operation)
            self.single_selection(X_gate, noise=noise, pn=pn, pm=pm, pg=pg, user_operation=user_operation)
            self.single_selection(Z_gate, noise=noise, pn=pn, pm=pm, pg=pg, user_operation=user_operation)
            self.apply_2_qubit_gate(operation, 0, qubit1, noise=noise, pg=pg, user_operation=user_operation)
            self.apply_2_qubit_gate(operation, 1, qubit2, noise=noise, pg=pg, user_operation=user_operation)
            if measure:
                success = self.measure_first_N_qubits(2, noise=noise, pm=pm, user_operation=user_operation)
            else:
                success = True
        if measure:
            print("\nSingle dot took {} time{}".format(times, "s" if times > 1 else ""))

    def double_dot(self, operation, qubit1, qubit2, noise=None, pn=None, pm=None, pg=None,
                   user_operation=True):
        """ double dot as specified by Naomi Nickerson in https://www.nature.com/articles/ncomms2773.pdf """
        success = False
        times = 0
        while not success:
            times += 1
            self.single_dot(operation, qubit1, qubit2, measure=False, noise=noise, pn=pn, pm=pm, pg=pg,
                            user_operation=user_operation)
            self.single_selection(Z_gate, noise=noise, pn=pn, pm=pm, pg=pg, user_operation=user_operation)
            success = self.measure_first_N_qubits(2, noise=noise, pm=pm, user_operation=user_operation)
        print("\nDouble dot took {} time{}".format(times, "s" if times > 1 else ""))

    """
        ---------------------------------------------------------------------------------------------------------
                                            Gate Noise Methods
        ---------------------------------------------------------------------------------------------------------  
    """

    def _N_single(self, pg, tqubit, density_matrix, num_qubits):
        """
            Private method to apply noise to the single qubit gates. This is done according to the equation

                N(rho) = (1-pg) * rho + pg/3 SUM_A [A * rho * A^], --> A in {X, Y, Z}

            in which '#' is the Kronecker product and ^ is the dagger (Hermitian conjugate).

            Parameters
            ----------
            pg : float [0-1]
                Indicates the amount of gate noise applied
            tqubit: int
                Integer that indicates the target qubit. Note that the qubit counting starts at 0.
            density_matrix : csr_matrix
                Density matrix to which the noise should be applied to.
            num_qubits : int
                Number of qubits of which the density matrix is composed.
        """
        new_density_matrix = sp.csr_matrix((1-pg) * density_matrix +
                                           (pg / 3) * self._sum_pauli_error_single(tqubit,
                                                                                   density_matrix,
                                                                                   num_qubits=num_qubits))
        self._set_density_matrix(tqubit, new_density_matrix)

    def _N(self, pg, cqubit, tqubit, density_matrix, num_qubits):
        """
            Private method to apply noise to the single qubit gates. This is done according to the equation

                N(rho) = (1-pg)*rho + pg/15 SUM_A SUM_B [(A # B) rho (A # B)^], --> {A, B} in {X, Y, Z, I}

            in which '#' is the Kronecker product and ^ is the dagger (Hermitian conjugate).

            Parameters
            ----------
            pg : float [0-1]
                Indicates the amount of gate noise applied
            cqubit: int
                Integer that indicates the control qubit. Note that the qubit counting starts at 0.
            tqubit: int
                Integer that indicates the target qubit. Note that the qubit counting starts at 0.
            density_matrix : csr_matrix
                Density matrix to which the noise should be applied to.
            num_qubits : int
                Number of qubits of which the density matrix is composed.
        """
        new_density_matrix = sp.csr_matrix((1 - pg) * density_matrix +
                                           (pg / 15) * self._double_sum_pauli_error(cqubit,
                                                                                    tqubit,
                                                                                    density_matrix,
                                                                                    num_qubits=num_qubits))
        self._set_density_matrix(cqubit, new_density_matrix)

    @staticmethod
    def _N_network(density_matrix, pn, network_noise_type):
        """
            Parameters
            ----------
            density_matrix : sparse matrix
                Density matrix of the ideal Bell-pair.
            pn : float [0-1]
                Amount of network noise present in the system.
        """
        if network_noise_type == 1:
            return sp.csr_matrix((1-(4/3)*pn) * density_matrix + pn/3 * sp.eye(4, 4))
        else:
            error_density = sp.lil_matrix(4, 4)
            error_density[3,3] = 1
            return sp.csr_matrix((1-pn) * density_matrix + pn * error_density)

    @staticmethod
    def _N_preparation(state, p_prep):
        opp_state = state
        if state == ket_0:
            opp_state = ket_1
        if state == ket_1:
            opp_state = ket_0
        if state == ket_p:
            opp_state = ket_m
        if state == ket_m:
            opp_state = ket_p

        error_state = State("Prep error state",
                            (1-p_prep) * state.vector + p_prep * opp_state.vector,
                            colored("~", 'red') + state.representation)

        return error_state

<<<<<<< HEAD
    def _N_decoherence(self, excluded_qubits, gate=None, times=None, p_dec=None):
        if gate and times is None:
            times = int(math.ceil(gate.duration/self.time_step))
        elif times is None:
            times = 1
        if p_dec is None:
            p_dec = self.p_dec

        # apply decoherence to the qubits not involved in the operation. REMOVING OF ANCILLA QUBITS THAT ARE USED
        # TO CALCULATE THE SUPEROPERATOR IS HARDCODED NOW FOR THE CASE OF A GHZ WITH 4 NODES
        included_qubits = set([i for i in range(self.num_qubits)]).difference(excluded_qubits)
        included_qubits = included_qubits.difference([(self.num_qubits - 1) - (2*i) for i in range(4)])

        drawn = False
        gates = [X_gate, Y_gate, Z_gate]
        total_gates = []
        for gate in gates:
            total_gates.append(self._create_fused_single_qubit_gates(gate, included_qubits))

        for _ in range(times):
            summed_matrix = sp.csr_matrix((self.d, self.d))
            for total_gate in total_gates:
                summed_matrix = summed_matrix + total_gate.dot(CT(self.density_matrix, total_gate))

            self.density_matrix = (1-p_dec) * self.density_matrix + (p_dec/3) * summed_matrix
            if not drawn:
                for tqubit in included_qubits:
                    self._add_draw_operation("{}xD".format(times), tqubit, noise=True)
            drawn = True

    def _create_fused_single_qubit_gates(self, gate, qubits):
        qubits = sorted(qubits)
        identity_qubits = list(set(qubits) ^ set([i for i in range(self.num_qubits)]))
        grouped_gates = [list(map(itemgetter(1), g)) for k, g in it.groupby(enumerate(qubits), lambda x: x[0]-x[1])]
        grouped_identity = [list(map(itemgetter(1), g))
                            for k, g in it.groupby(enumerate(identity_qubits), lambda x: x[0]-x[1])]
        start, first, second = ("g", grouped_gates, grouped_identity) if 0 in grouped_gates[0] \
            else ("i", grouped_identity, grouped_gates)
        all_grouped_sorted = list(it.chain.from_iterable(it.zip_longest(first, second)))

        # def create_grouped_gate(gate, amount_qubits):
        #     if gate == "I":
        #         return sp.eye(2**amount_qubits, 2**amount_qubits)
        #     elif gate == "X":
        #         pass
        #     elif gate == "Z":
        #         total_gate = sp.lil_matrix(2**amount_qubits, 2**amount_qubits)
        #         diagonals = None
        #         non_zero_elements = [1, -1]
        #         for i in range(amount_qubits):
        #             if diagonals is None:
        #                 diagonals = non_zero_elements
        #             else:
        #                 diagonals = np.append(diagonals, (-1*diagonals))
        #         total_gate.setdiag(diagonals)
        #         return total_gate

        total_gate = None
        for i, group in enumerate(all_grouped_sorted):
            if group is None:
                continue
            current_gate = I_gate if start == "i" and i % 2 == 0 else gate
            gates = [current_gate for _ in group]
            if total_gate is None:
                total_gate = KP(*gates)
            else:
                total_gate = KP(total_gate, *gates)

        return total_gate

    def _sum_pauli_error_single(self, tqubit):
=======
    def _sum_pauli_error_single(self, tqubit, density_matrix, num_qubits):
>>>>>>> 62a1cc38
        """
            Private method that calculates the pauli gate sum part of the equation specified in _N_single
            method, namely

                SUM_A [A * rho * A^], --> A in {X, Y, Z}

            Parameters
            ----------
            tqubit: int
                Integer that indicates the target qubit. Note that the qubit counting starts at 0.
            density_matrix : csr_matrix
                Density matrix to which the noise should be applied to.
            num_qubits : int
                Number of qubits of which the density matrix is composed.

            Returns
            -------
            summed_matrix : sparse matrix
                Returns a sparse matrix which is the result of the equation mentioned above.
        """

        gates = [X_gate, Y_gate, Z_gate]
        summed_matrix = sp.csr_matrix((2**num_qubits, 2**num_qubits))

        for gate in gates:
            pauli_error = self._create_1_qubit_gate(gate, tqubit, num_qubits)
            summed_matrix = summed_matrix + pauli_error.dot(CT(density_matrix, pauli_error))
        return summed_matrix

    def _double_sum_pauli_error(self, qubit1, qubit2, density_matrix, num_qubits):
        """
            Private method that calculates the double pauli matrices sum part of the equation specified in _N
            method, namely

                SUM_B SUM_A [(A # B) * rho * (A # B)^], --> {A, B} in {X, Y, Z, I}

            in which '#' is the Kronecker product and ^ is the dagger (Hermitian conjugate).

            Parameters
            ----------
            qubit1: int
                Integer that indicates the either the target qubit or the control qubit. Note that the qubit counting
                starts at 0.
            qubit2 : int
                Integer that indicates the either the target qubit or the control qubit. Note that the qubit counting
                starts at 0.
            density_matrix : csr_matrix
                Density matrix to which the noise should be applied to.
            num_qubits : int
                Number of qubits of which the density matrix is composed.

            Returns
            -------
            summed_matrix : sparse matrix
                Returns a sparse matrix which is the result of the equation mentioned above.
        """
        gates = [X_gate, Y_gate, Z_gate, I_gate]
        qubit2_matrices = []

        result = sp.csr_matrix(density_matrix.shape)
        for i, gate_1 in enumerate(gates):
            # Create the full system 1-qubit gate for qubit1
            A = self._create_1_qubit_gate(gate_1.matrix, qubit1, num_qubits=num_qubits)
            for j, gate_2 in enumerate(gates):
                # Create full system 1-qubit gate for qubit2, only once for every gate
                if i == 0:
                    qubit2_matrices.append(self._create_1_qubit_gate(gate_2.matrix, qubit2, num_qubits=num_qubits))

                # Skip the I*I case
                if i == j == len(gates) - 1:
                    continue

                B = qubit2_matrices[j]
                result = result + (A * B).dot(CT(density_matrix, (A * B)))

        return sp.csr_matrix(result)

    @staticmethod
    def _sum_bell_pairs():
        sum_bell_states = 1/2 * sp.lil_matrix(sp.eye(4, 4))
        sum_bell_states[0, 3], sum_bell_states[3, 0] = -1/2, -1/2
        sum_bell_states[1, 1], sum_bell_states[2, 2] = 1, 1
        return sum_bell_states

    """
        ---------------------------------------------------------------------------------------------------------
                                                Measurement Methods
        ---------------------------------------------------------------------------------------------------------   
    """

    def measure_first_N_qubits(self, N, measure=0, noise=None, pm=None, p_dec=None, basis="X",
                               basis_transformation_noise=None, probabilistic=None, user_operation=True):
        """
            Method measures the first N qubits, given by the user, all in the 0 or 1 state.
            This will thus result in an even parity measurement. To also be able to enforce uneven
            parity measurements this should still be built!
            The density matrix of the system will be changed according to the measurement outcomes.

            *** MEASURED QUBITS WILL BE ERASED FROM THE SYSTEM AFTER MEASUREMENT, THIS WILL THUS
            DECREASE THE AMOUNT OF QUBITS IN THE SYSTEM WITH 'N' AS WELL. THE QUBIT INDICES WILL THEREFORE ALSO
            INCREASE WITH 'N', WHICH IS IMPORTANT FOR FUTURE OPERATIONS ***

            Parameters
            ----------
            N : int
                Specifies the first n qubits that should be measured.
            measure : int [0 or 1], optional, default=0
                The measurement outcome for the qubits, either 0 or 1.
            noise : bool, optional, default=None
                 Whether or not the measurement contains noise.
            pm : float [0-1], optional, default=None
                The amount of measurement noise that is present (if noise is present).
            basis : str ["X" or "Z"], optional, default="X"
                Whether the measurement should be done in the X-basis or in the computational basis (Z-basis)
            basis_transformation_noise : bool, optional, default=False
                Whether the H-gate that is applied to transform the basis in which the qubit is measured should be
                noisy (True) or noiseless (False)
            probabilistic : bool, optional, default=False
                Whether the measurement should be probabilistic. In case of an uneven parity in the outcome of the
                measurements, the method will return False else it returns True
            user_operation : bool, optional, default=True
                True if the user has requested the method and (else) False if it was invoked by an internal
                method.
        """
        if user_operation:
            self._user_operation_order.append({"measure_first_N_qubits": [N, measure, noise, pm, basis,
                                                                          basis_transformation_noise]})
        if noise is None:
            noise = self.noise
        if pm is None:
            pm = self.pm
        if p_dec is None:
            p_dec = self.p_dec
        if basis_transformation_noise is None:
            basis_transformation_noise = self.basis_transformation_noise
        if probabilistic is None:
            probabilistic = self.probabilistic

        measurement_outcomes = []

        for qubit in range(N):
            if basis == "X":
                # Do not let the method draw itself, since the qubit will not be removed from the circuit drawing
                self.H(0, noise=basis_transformation_noise, draw=False, user_operation=False)

<<<<<<< HEAD
            if probabilistic:
                prob_0, density_matrix_0 = self._measurement_first_qubit(measure=0, noise=noise, pm=pm)
                prob_1, density_matrix_1 = self._measurement_first_qubit(measure=1, noise=noise, pm=pm)

                density_matrices = [density_matrix_0, density_matrix_1]
                outcome = get_value_by_prob([0, 1], [prob_0, prob_1])
                density_matrix = density_matrices[outcome]
            else:
                outcome = measure
                density_matrix = self._measurement_first_qubit(measure, noise=noise, pm=pm)[1]

            measurement_outcomes.append(outcome)
            self.density_matrix = density_matrix
            # Remove the measured qubit from the system characteristics and add the operation to the draw_list
            self.num_qubits -= 1
            self.d = 2 ** self.num_qubits
            self._add_draw_operation("{}M_{}:{}"
                                     .format((colored("~", 'red') if noise else ""), basis, outcome), qubit)
            if noise and p_dec != 0:
                self._effective_measurements += (1+qubit)
                times = int(math.ceil(self.measurement_duration/self.time_step))
                self._N_decoherence([], times=times)
                self._effective_measurements -= (1+qubit)

=======
            qubit_density_matrix, _ = self._qubit_density_matrix_lookup[0]

            measure_new = measure
            if uneven_parity and qubit == 0:
                measure_new = abs(measure - 1)

            self._measurement_first_qubit(qubit_density_matrix, measure_new, noise=noise, pm=pm)
            self._correct_lookup_for_measurement_top()
            self._add_draw_operation("M_{}:{}".format(basis, measure_new), qubit, noise)
>>>>>>> 62a1cc38
        self._effective_measurements += N
        measurement_outcomes = iter(measurement_outcomes)
        parity_outcome = [True if i == j else False for i, j in zip(measurement_outcomes, measurement_outcomes)]
        return all(parity_outcome)

    def _measurement_first_qubit(self, density_matrix, measure=0, noise=True, pm=0.):
        """
            Private method that is used to measure the first qubit (qubit 0) in the system and removing it
            afterwards. If a 0 is measured, the upper left quarter of the density matrix 'survives'
            and if a 1 is measured the lower right quarter of the density matrix 'survives'.
            Noise is applied according to the equation

                rho_noisy = (1-pm) * rho_p-correct + pm * rho_p-incorrect,

            where 'rho_p-correct' is the density matrix that should result after the measurement and
            'rho_p-incorrect' is the density matrix that results when the opposite measurement outcome
            is measured.

            Parameters
            ----------
            density_matrix : csr_matrix
                Density matrix to which the top qubit should be measured.
            measure : int [0 or 1], optional, default=0
                The measurement outcome for the qubit, either 0 or 1.
            noise : bool, optional, default=None
                 Whether or not the measurement contains noise.
            pm : float [0-1], optional, default=0.
                The amount of measurement noise that is present (if noise is present).
        """
        d = density_matrix.shape[0]

        density_matrix_0 = density_matrix[:int(d / 2), :int(d / 2)]
        density_matrix_1 = density_matrix[int(d / 2):, int(d / 2):]

        if measure == 0 and noise:
            temp_density_matrix = (1 - pm) * density_matrix_0 + pm * density_matrix_1
        elif noise:
            temp_density_matrix = (1 - pm) * density_matrix_1 + pm * density_matrix_0
        elif measure == 0:
            temp_density_matrix = density_matrix_0
        else:
            temp_density_matrix = density_matrix_1

<<<<<<< HEAD
        prob = trace(density_matrix)
        density_matrix = density_matrix / prob
=======
        temp_density_matrix = temp_density_matrix / trace(temp_density_matrix)
        self._set_density_matrix(0, temp_density_matrix)
>>>>>>> 62a1cc38

        return prob, density_matrix

    def measure(self, qubit, outcome=None, basis="X", noise=None, pm=None, basis_transformation_noise=None,
                keep_qubit=False, user_operation=False):
        """
            Measurement that can be applied to any qubit.

            Parameters
            ----------
            qubit : int
                Indicates the qubit to be measured (qubit count starts at 0)
            outcome : int [0 or 1], optional, default=None
                The measurement outcome for the qubit, either 0 or 1. If None, the method will choose
                randomly according to the probability of the outcome.
            basis : str ["X" or "Z"], optional, default="X"
                Whether the qubit is measured in the X-basis or in the computational basis (Z-basis)
            basis_transformation_noise : bool, optional, default=False
                Whether the H-gate that is applied to transform the basis in which the qubit is measured should be
                noisy (True) or noiseless (False)
            user_operation : bool, optional, default=True
                True if the user has requested the method and (else) False if it was invoked by an internal
                method.
        """
        if user_operation:
            self._user_operation_order.append({"measure": [qubit, outcome, basis]})
        if noise is None:
            noise = self.noise
        if pm is None:
            pm = self.pm
        if basis_transformation_noise is None:
            basis_transformation_noise = self.basis_transformation_noise
        if basis == "X":
            self.H(qubit, noise=basis_transformation_noise, user_operation=False)

        density_matrix, qubits, rel_qubit, rel_num_qubits = self._get_qubit_relative_objects(qubit)
        d = 2**rel_num_qubits

        # If no specific measurement outcome is given it is chosen by the hand of the probability
<<<<<<< HEAD
        if outcome is None or noise:
            prob1, density_matrix1 = self._get_measurement_outcome_probability(qubit, outcome=0, keep_qubit=keep_qubit)
            prob2, density_matrix2 = self._get_measurement_outcome_probability(qubit, outcome=1, keep_qubit=keep_qubit)

            density_matrices = [density_matrix1, density_matrix2]
            if outcome is None:
                outcome = get_value_by_prob([0, 1], [prob1, prob2])

            density_matrix = density_matrices[outcome]

            if noise:
                density_matrix = (1 - pm) * density_matrix + pm * density_matrices[outcome ^ 1]

            self.density_matrix = density_matrix
=======
        if outcome is None:
            prob1, density_matrix1 = self._get_measurement_outcome_probability(qubit, density_matrix, outcome=0)
            prob2, density_matrix2 = self._get_measurement_outcome_probability(qubit, density_matrix, outcome=1)

            new_density_matrix = get_value_by_prob([density_matrix1, density_matrix2], [prob1, prob2])
>>>>>>> 62a1cc38
        else:
            new_density_matrix = self._get_measurement_outcome_probability(qubit, outcome)[1]

        self._set_density_matrix(qubit, new_density_matrix)
        # CORRECTION FOR QUBIT MEASUREMENT SHOULD STILL BE MADE HERE (ALERT: MEASURED QUBIT IS NOT NECESSARILY THE
        # TOP QUBIT)

        self._add_draw_operation("M", qubit)

        if basis == "X":
            self.H(qubit, noise=basis_transformation_noise, user_operation=False)

    @staticmethod
    def _get_measurement_outcome_probability(qubit, density_matrix, outcome, keep_qubit=True):
        """
            Method returns the probability and new density matrix for the given measurement outcome of the given qubit.

            *** THIS METHOD IS VERY SLOW FOR LARGER SYSTEMS, SINCE IT DETERMINES THE SYSTEM STATE AFTER
            THE MEASUREMENT BY DIAGONALISING THE DENSITY MATRIX ***

            To explain the approach taken, consider that:
                    |a_1|   |b_1|   |c_1|   |a_1 b_1 c_1|                        |a_1 b_1 c_1 a_1 b_1 c_1 ... |
                    |   | * |   | * |   | = |a_1 b_1 c_2|  ---> density matrix:  |a_1 b_1 c_1 a_1 b_1 c_2 ... |
                    |a_2|   |b_2|   |c_2|   |a_1 b_2 c_1|                        |a_1 b_1 c_1 a_1 b_2 c_1 ... |
                                            |    ...    |                        |          ...               |

            When the second qubit (with the elements b_1 and b_2) is measured and the outcome is a 1, it means
            that b_1 is 0 and b_2 is 1. This thus means that all elements of the density matrix that are built up
            out of b_1 elements are 0 and only the elements not containing b_1 elements survive. This way a new
            density matrix can be constructed of which the trace is equal to the probability of this outcome occurring.
            Pattern of the elements across the density matrix can be compared with a chess pattern, where the square
            dimension reduce by a factor of 2 with the qubit number.

            Parameters
            ----------
            qubit : int
                qubit for which the measurement outcome probability should be measured
            density_matrix : csr_matrix
                Density matrix to which the qubit belongs
            outcome : int [0,1]
                Outcome for which the probability and resulting density matrix should be calculated
        """
        d = density_matrix.shape[0]
        dimension_block = int(d / (2 ** (qubit + 1)))
        non_zero_rows = density_matrix.nonzero()[0]
        non_zero_columns = density_matrix.nonzero()[1]

        if keep_qubit:
            new_density_matrix = sp.lil_matrix(copy.copy(density_matrix))
            start = 0 if outcome == 1 else dimension_block
            rows_columns_to_zero = [i+j for i in range(start, d, dimension_block * 2)
                                    for j in range(dimension_block)]
            non_zero_rows_unique = np.array(list(set(rows_columns_to_zero).intersection(non_zero_rows)))
            non_zero_columns_unique = np.array(list(set(rows_columns_to_zero).intersection(non_zero_columns)))
            if non_zero_columns_unique.size != 0:
                for row in non_zero_rows_unique:
                    column_indices = [i for i, e in enumerate(non_zero_rows) if e == row]
                    new_density_matrix[row, non_zero_columns[column_indices]] = 0
            if non_zero_columns_unique.size != 0:
                for column in non_zero_columns_unique:
                    row_indices = [i for i, e in enumerate(non_zero_columns) if e == column]
                    new_density_matrix[non_zero_rows[row_indices], column] = 0

            new_density_matrix = sp.csr_matrix(new_density_matrix)
        else:
            new_density_matrix = sp.lil_matrix((int(d/2), int(d/2)), dtype=density_matrix.dtype)
            start = 0 if outcome == 0 else dimension_block
            surviving_columns_rows = [i+j for i in range(start, d, dimension_block * 2)
                                    for j in range(dimension_block)]
            non_zero_rows_unique = np.array(list(set(surviving_columns_rows).intersection(non_zero_rows)))
            non_zero_columns_unique = np.array(list(set(surviving_columns_rows).intersection(non_zero_columns)))
            if non_zero_columns_unique.size != 0:
                for row in non_zero_rows_unique:
                    new_row = int(row/2) + (row % 2)
                    column_indices = [i for i, e in enumerate(non_zero_rows) if e == row]
                    valid_columns = [c for c in non_zero_columns[column_indices] if c in surviving_columns_rows]
                    valid_columns_new = [(int(c/2) + (c % 2)) for c in valid_columns]
                    new_density_matrix[new_row, valid_columns_new] = density_matrix[row, valid_columns]

        prob = trace(new_density_matrix)
        new_density_matrix = new_density_matrix / trace(new_density_matrix)

        return prob, new_density_matrix

    def _measurement_by_diagonalising(self, qubit, density_matrix, measure=0, eigenval=None, eigenvec=None):
        """
        This private method calculates the probability of a certain measurement outcome and calculates the
        resulting density matrix after the measurement has taken place.

        ----
        Probability calculation:

        From the eigenvectors and the eigenvalues of the density matrix before the measurement, first the probability
        of the specified outcome (0 or 1) for the given qubit is calculated. This is done by setting the opposite
        outcome for the qubit to 0 in the eigenvectors. Remember, the eigenvectors represent a system state and are thus
        the possible qubit states tensored. Thus an eigenvector is built up as:

        |a_1|   |b_1|   |c_1|   |a_1 b_1 c_1|
        |   | * |   | * |   | = |a_1 b_1 c_2| (and so on)
        |a_2|   |b_2|   |c_2|   |a_1 b_2 c_1|
                                      :

        So lets say that we measure qubit c to be 1, this means that c_1 is zero. For each eigenvector we will set the
        elements that contain c_2 to zero, which leaves us with the states (if not a zero vector) that survive after
        the measurement. While setting these elements to zero, the other elements (that contain c_2) are saved to an
        array. From this array, the non-zero array is obtained which is then absolute squared, summed and multiplied
        with the eigenvalue for that eigenvector. These values obtained from all the eigenvectors are then summed to
        obtain the probability for the given outcome.

        ----

        Density matrix calculation:

        The density matrix after the measurement is obtained by taking the CT of the adapted eigenvectors by the
        probability calculations, multiply the result with the eigenvalue for that eigenvector and add all resulting
        matrices.

        Parameters
        ----------
        qubit : int
            Indicates the qubit to be measured (qubit count starts at 0)
        density_matrix : csr_matrix
                Density matrix to which the qubit belongs.
        measure : int [0 or 1], optional, default=0
            The measurement outcome for the qubit, either 0 or 1.
        eigenval : sparse matrix, optional, default=None
            For speedup purposes, the eigenvalues of the density matrix can be passed to the method. *** Keep in mind
            that this does require more memory and can therefore cause the program to stop working. ***
        eigenvec : sparse matrix, optional, deafault=None
            For speedup purposes, the eigenvectors of the density matrix can be passed to the method. *** Keep in mind
            that this does require more memory and can therefore cause the program to stop working. ***

        Returns
        -------
        prob = float [0-1]
            The probability of the specified measurement outcome.
        resulting_density_matrix : sparse matrix
            The density matrix that is the result of the specified measurement outcome
        """
        if eigenvec is None:
            eigenvalues, eigenvectors = self.get_non_zero_prob_eigenvectors()
        else:
            eigenvalues, eigenvectors = eigenval, copy.copy(eigenvec)

        d = density_matrix.shape[0]
        iterations = 2 ** qubit
        step = int(d / (2 ** (qubit + 1)))
        prob = 0

        # Let measurement outcome determine the states that 'survive'
        for j, eigenvector in enumerate(eigenvectors):
            prob_eigenvector = []
            for i in range(iterations):
                start = ((measure + 1) % 2) * step + (i * 2 * step)
                start2 = measure * step + (i * 2 * step)
                prob_eigenvector.append(eigenvector[start2: start2 + step, :])
                eigenvector[start:start + step, :] = 0

            # Get the probability of measurement outcome for the chosen qubit. This is the eigenvalue times the absolute
            # square of the non-zero value for the qubit present in the eigenvector
            prob_eigenvector = np.array(prob_eigenvector).flatten()
            if np.count_nonzero(prob_eigenvector) != 0:
                non_zero_items = prob_eigenvector[np.flatnonzero(prob_eigenvector)]
                prob += eigenvalues[j] * np.sum(abs(non_zero_items) ** 2)
        prob = np.round(prob, 10)

        # Create the new density matrix that is the result of the measurement outcome
        if prob > 0:
            result = np.zeros(density_matrix.shape)
            for i, eigenvalue in enumerate(eigenvalues):
                eigenvector = eigenvectors[i]
                result += eigenvalue * CT(eigenvector)

            return prob, sp.csr_matrix(np.round(result / np.trace(result), 10))

        return prob, sp.csr_matrix((d, d))

    """
        ---------------------------------------------------------------------------------------------------------
                                            Density Matrix calculus Methods
        ---------------------------------------------------------------------------------------------------------     
    """

    @staticmethod
    def diagonalise(density_matrix, option=0):
        """" Returns the Eigenvalues and Eigenvectors of the density matrix. option=1 returns only the Eigenvalues"""
        if option == 0:
            return eig(density_matrix.toarray())
        if option == 1:
            return eigh(density_matrix.toarray(), eigvals_only=True)

    def get_non_zero_prob_eigenvectors(self, density_matrix, d, decimals=10):
        """
            Get the eigenvectors with non-zero eigenvalues.

            Parameters
            ----------
            decimals : int, optional, default=10
                Determines how the Eigenvalues should be rounded. Based on this rounding it will also be determined
                if the Eigenvalue is non-zero.

            Returns
            -------
            non_zero_eigenvalues : list
                List containing the non-zero eigenvalues.
            corresponding_eigenvectors : list
                List containing the eigenvectors corresponding to the non-zero Eigenvalues.
        """
        eigenvalues, eigenvectors = self.diagonalise(density_matrix)
        non_zero_eigenvalues_index = np.argwhere(np.round(eigenvalues, decimals) != 0).flatten()
        eigenvectors_list = []

        for index in non_zero_eigenvalues_index:
            eigenvector = sp.csr_matrix(np.round(eigenvectors[:, index].reshape(d, 1), 8))
            eigenvectors_list.append(eigenvector)

        return eigenvalues[non_zero_eigenvalues_index], eigenvectors_list

    def print_non_zero_prob_eigenvectors(self):
        """ Prints a clear overview of the non-zero Eigenvalues and their Eigenvectors to the console """
        eigenvalues, eigenvectors = self.get_non_zero_prob_eigenvectors()

        print_line = "\n\n ---- Eigenvalues and Eigenvectors ---- \n\n"
        for i, eigenvalue in enumerate(eigenvalues):
            print_line += "eigenvalue: {}\n\neigenvector:\n {}\n---\n".format(eigenvalue, eigenvectors[i].toarray())

        self._print_lines.append(print_line + "\n ---- End Eigenvalues and Eigenvectors ----\n")
        if not self._thread_safe_printing:
            self.print()

    def decompose_non_zero_eigenvectors(self):
        """
            Method to decompose the eigenvectors, with non-zero eigenvalues, into N-qubit states (in which N is
            the number of qubits present in the system) which on themselves are again decomposed in one-qubit states.
            Visualised for a random eigenvector of a 6 qubit system

            Eigenvector --> |000100> + |100000> + ... --> |0>#|0>#|0>#|1>#|0>#|0> + |1>#|0>#|0>#|0>#|0>#|0> + ...

            in which '#' is the Kronecker product.

            *** DOES NOT WORK PROPERLY WHEN MULTIPLE QUBITS OBTAINED AN EFFECTIVE PHASE, SINCE IT IS NOT YET
            FIGURED OUT HOW THESE MULTIPLE NEGATIVE CONTRIBUTIONS CAN BE TRACED BACK --> SEE MORE INFORMATION AT
            THE _FIND_NEGATIVE_CONTRIBUTING_QUBIT' METHOD ***

            Returns
            -------
            non_zero_eigenvalues : list
                List containing the non-zero eigenvalues.
            decomposed_eigenvectors : list
                A list containing each eigenvector (with a non-zero Eigenvalue) decomposed into a list of
                N-qubit states which is yet again decomposed into one-qubit states

        """
        non_zero_eigenvalues, non_zero_eigenvectors = self.get_non_zero_prob_eigenvectors()

        decomposed_eigenvectors = []
        for eigenvector in non_zero_eigenvectors:
            # Find all the values and indices of the non-zero elements in the eigenvector. Each of these elements
            # represents an N-qubit state. The N-qubit state corresponding to the index of the non-zero element of the
            # eigenvector is found by expressing the index in binary with the amount of bits equal to the amount
            # of qubits.
            non_zero_eigenvector_value_indices, _, values = sp.find(eigenvector)
            negative_value_indices, negative_qubit_indices = \
                self._find_negative_contributing_qubit(non_zero_eigenvector_value_indices, values)

            eigenvector_in_n_qubit_states = []
            for index in non_zero_eigenvector_value_indices:
                one_qubit_states_in_n_qubit_state = []
                eigenvector_index_value = np.sqrt(2 * abs(eigenvector[index, 0]))
                state_vector_repr = [int(bit) for bit in "{0:b}".format(index).zfill(self.num_qubits)]
                for i, state in enumerate(state_vector_repr):
                    sign = -1 if i in negative_qubit_indices and index in negative_value_indices else 1
                    if state == 0:
                        one_qubit_states_in_n_qubit_state.append(sign * eigenvector_index_value
                                                                 * copy.copy(ket_0.vector))
                    else:
                        one_qubit_states_in_n_qubit_state.append(sign * eigenvector_index_value
                                                                 * copy.copy(ket_1.vector))

                eigenvector_in_n_qubit_states.append(one_qubit_states_in_n_qubit_state)
            decomposed_eigenvectors.append(eigenvector_in_n_qubit_states)

        return non_zero_eigenvalues, decomposed_eigenvectors

    def _find_negative_contributing_qubit(self, non_zero_eigenvector_elements_indices,
                                          non_zero_eigenvector_elements_values):
        """
            returns the index of the qubit that obtained a phase (negative value). So for a
            4 qubit system (2 data qubits (_d), 2 ancilla qubits (_a))

            (|0_d, 0_a> -|1_d, 1_a>) # (|0_d, 0_a> + |1_d, 1_a>) = |0000> + |0011> - |1100> - |1111>

            Comparing the data qubits of the negative N-qubit states, we see that the first data qubit
            is always in the |1>, which is indeed the qubit that obtained the phase.

            *** THIS ONLY WORKS WHEN ONE QUBIT HAS OBTAINED A PHASE. SO ONLY ONE EFFECTIVE
            Z (OR Y) ON ONE OF THE QUBITS IN THE SYSTEM. SHOULD BE CHECKED IF IT IS POSSIBLE
            TO DETERMINE THIS IN EVERY SITUATION ***

            Parameters
            ----------
            non_zero_eigenvector_elements_indices : list
                List with the indices of non-zero elements of the eigenvector.
            non_zero_eigenvector_elements_values : list
                List that contains the values of the elements that are non-zero.

            Returns
            -------
            negative_value_indices : list
                List of indices that correspond to the negative elements in the Eigenvector
            negative_qubit_indices : list
                List of qubits that obtained a phase (negative value). For now this will only
                contain one qubit or no qubit index
        """
        # Get the indices of the negative values in the eigenvector
        negative_value_indices = np.where(non_zero_eigenvector_elements_values < 0)[0]
        if negative_value_indices.size == 0:
            return [], []

        # Get the N-qubit states that corresponds to the negative value indices
        bitstrings = []
        for negative_value_index in non_zero_eigenvector_elements_indices[negative_value_indices]:
            bitstrings.append([int(bit) for bit in "{0:b}".format(negative_value_index).zfill(self.num_qubits)])

        # Check for each data qubits (all the even qubits) if it is in the same state in each N-qubit state.
        # If this is the case then this data qubit is the negative contributing qubits (if only one qubit
        # has obtained an effective phase).
        negative_qubit_indices = []
        for i in range(0, self.num_qubits, 2):
            row = np.array(bitstrings)[:, i]
            if len(set(row)) == 1:
                negative_qubit_indices.append(i)

        return non_zero_eigenvector_elements_indices[negative_value_indices], negative_qubit_indices

    """
        ---------------------------------------------------------------------------------------------------------
                                                Superoperator Methods
        ---------------------------------------------------------------------------------------------------------     
    """

    def get_superoperator(self, qubits, proj_type, stabilizer_protocol=False, save_noiseless_density_matrix=False,
                          combine=True, most_likely=True, print_to_console=True, file_name_noiseless=None,
                          file_name_measerror=None, no_color=False, to_csv=False, csv_file_name=None):
        """
            Returns the superoperator for the system. The superoperator is determined by taking the fidelities
            of the density matrix of the system [rho_real] and the density matrices obtained with any possible
            combination of error on the 4 data qubits in a noiseless version of the system
            [(ABCD) rho_ideal (ABCD)^]. Thus in equation form

            F[rho_real, (ABCD) * rho_ideal * (ABCD)^], {A, B, C, D} in {X, Y, Z, I}

            The fidelity is equal to the probability of this specific error, the combination of (ABCD), happening.

            Parameters
            __________
            qubits : list
                List of qubits of which the superoperator should be calculated. Only for these qubits it will be
                checked if certain errors occured on them. This is necessary to specify in case the circuit contains
                ancilla qubits that should not be evaluated. **The index of the qubits should be the index of the
                resulting density matrix, thus in case of measurements this can differ from the initial indices!!**
            proj_type : str, options: "X" or "Z"
                Specifies the type of stabilizer for which the superoperator should be calculated. This value is
                necessary for the postprocessing of the superoperator results if 'combine' is set to True and used if
                stabilizer_protocol is set to True.
            stabilizer_protocol : bool, optional, default=False
                If the superoperator is calculated for a stabilizer measurement protocol (for example Stringent or
                Expedient).
            save_noiseless_density_matrix : bool, optional, default=True
                Whether or not the calculated noiseless (ideal) version of the circuit should be saved.
                This saved matrix will a next time be used for speedup if the same system is analysed with this method.
            combine : bool, optional, default=True
                Combines the error configuration on the data qubits that are equal up to permutation. This effectively
                means that for example [I, I, I, X] and [X, I, I, I] will be combined to one term [I, I, I, X] with the
                probabilities summed.
            most_likely : bool, optional, default=True
                Will choose the most likely configuration of degenerate configurations. This effectively means that the
                configuration with the highest amount of identity operators will be chosen. Only works if 'combine' is
                also set to True.
            print_to_console : bool, optional, default=True
                Whether the result should be printed in a clear overview to the console.
            file_name_noiseless : str, optional, default=None
                qasm_file name of the noiseless variant of the density matrix of the noisy system. Use this option if
                density matrix has been named manually and this one should be used for the calculations.
            file_name_measerror : str, optional, default=None
                qasm_file name of the noiseless variant with measurement error of the density matrix of the noisy
                system. Use this option if density matrix has been named manually and this one should be used for the
                calculations.
            no_color : bool, optional, default=False
                Indicates if the output of the superoperator to the console should not contain color, when for example
                the used console does not support color codes.
            to_csv : bool, optional, default=False
                Whether the results of the superoperator should be saved to a csv file.
            csv_file_name : str, optional, default=None
                The file name that should be used for the csv file. If not supplied, the system will use generic naming
                and the file will be saved to the 'oopsc/superoperator/csv_files' folder.
        """
        noiseless_density_matrix = self._get_noiseless_density_matrix(stabilizer_protocol=stabilizer_protocol,
                                                                      proj_type=proj_type,
                                                                      save=save_noiseless_density_matrix,
                                                                      file_name=file_name_noiseless)
        measerror_density_matrix = self._get_noiseless_density_matrix(measure_error=True,
                                                                      stabilizer_protocol=stabilizer_protocol,
                                                                      proj_type=proj_type,
                                                                      save=save_noiseless_density_matrix,
                                                                      file_name=file_name_measerror)
        superoperator = []

        # Get all combinations of gates ([X, Y, Z, I]) possible on the given qubits
        all_gate_combinations = self._all_single_qubit_gate_possibilities(qubits)
        total_density_matrix = self.total_density_matrix

        for combination in all_gate_combinations:
            total_error_gate = None
            for gate_dict in combination:
                gate = list(gate_dict.values())[0]
                if total_error_gate is None:
                    total_error_gate = gate
                    continue
                total_error_gate = total_error_gate * gate

            error_density_matrix = total_error_gate * CT(noiseless_density_matrix, total_error_gate)
            me_error_density_matrix = total_error_gate * CT(measerror_density_matrix, total_error_gate)

            fid_no_me = fidelity_elementwise(error_density_matrix, total_density_matrix)
            fid_me = fidelity_elementwise(me_error_density_matrix, total_density_matrix)

            operators = [list(applied_gate.keys())[0] for applied_gate in combination]

            superoperator.append(SuperoperatorElement(fid_me, True, operators))
            superoperator.append(SuperoperatorElement(fid_no_me, False, operators))

        # Possible post-processing options for the superoperator
        if combine:
            superoperator = self._fuse_equal_config_up_to_permutation(superoperator, proj_type)
        if combine and most_likely:
            superoperator = self._remove_not_likely_configurations(superoperator)

        if to_csv:
            self._superoperator_to_csv(superoperator, proj_type, file_name=csv_file_name)
        if print_to_console:
            self._print_superoperator(superoperator, no_color)
        return superoperator

    def _get_noiseless_density_matrix(self, stabilizer_protocol, proj_type, measure_error=False, save=True,
                                      file_name=None):
        """
            Private method to calculate the noiseless variant of the density matrix.
            It traverses the operations on the system by the hand of the '_user_operation_order' attribute. If the
            noiseless matrix is present in the 'saved_density_matrices' folder, the method will use this instead
            of recalculating the circuits. When no file name is given, the noiseless density matrix is searched for
            based on the user operations applied to the noisy circuit (see method '_absolute_file_path_from_circuit').

            Parameters
            ----------
            stabilizer_protocol : bool
                If the noiseless density matrix is one of a stabilizer measurement protocol (for example Stringent or
                Expedient). This leads to a speed-up, since the noiseless density matrix can be assumed equal to the
                noiseless density matrix of a stabilizer measurement in a monolithic architecture.
            proj_type : str, options: "X" or "Z"
                Specifies the type of stabilizer for which the superoperator should be calculated.
            measure_error: bool, optional, default=False
                Specifies if the measurement outcome should be opposite of the ideal circuit.
            save : bool
                Whether or not the calculated noiseless version of the circuit should be saved.
                This saved matrix will a next time be used if the same system is analysed wth this method.
            file_name : str
                File name of the density matrix qasm_file that should be used as noiseless density matrix. Note that
                specifying this with an existing qasm_file name will directly return this density matrix.

            Returns
            -------
            noiseless_density_matrix : sparse matrix
                The density matrix of the current system, but without noise
        """
        if stabilizer_protocol:
            return self._noiseless_stabilizer_protocol_density_matrix(proj_type, measure_error)
        if file_name is None:
            file_name = self._absolute_file_path_from_circuit(measure_error)

        # Check if the noiseless system has been calculated before
        if os.path.exists(file_name):
            return sp.load_npz(file_name)

        # Get the initial parameters of the current QuantumCircuit object
        init_type = self._init_parameters['init_type']
        num_qubits = self._init_parameters['num_qubits']

        qc_noiseless = QuantumCircuit(num_qubits, init_type)

        for i, user_operation in enumerate(self._user_operation_order):
            operation = list(user_operation.keys())[0]
            parameters = list(user_operation.values())[0]

            if operation == "create_bell_pairs_top":
                qc_noiseless.create_bell_pairs_top(parameters[0], parameters[1])
            elif operation == "apply_1_qubit_gate":
                qc_noiseless.apply_1_qubit_gate(parameters[0], parameters[1])
            elif operation == "apply_2_qubit_gate":
                qc_noiseless.apply_2_qubit_gate(parameters[0], parameters[1], parameters[2])
            elif operation == "add_top_qubit":
                qc_noiseless.add_top_qubit(parameters[0])
            elif operation == "measure_first_N_qubits":
                uneven_parity = True if measure_error and i == (len(self._user_operation_order) - 1) else False
                qc_noiseless.measure_first_N_qubits(parameters[0], parameters[1], uneven_parity)

        qc_noiseless.draw_circuit()

        if save:
            sp.save_npz(file_name, qc_noiseless.total_density_matrix)

        return qc_noiseless.total_density_matrix

    @staticmethod
    def _noiseless_stabilizer_protocol_density_matrix(proj_type, measure_error):
        """
            Method returns the noiseless density matrix of a stabilizer measurement in the monolithic architecture.
            Since this density matrix is equal for all equal kinds of stabilizer measurement protocols, this method
            can be used to gain a speed-up in obtaining the noiseless density matrix.

            Parameters
            ----------
            proj_type : str, options: "X" or "Z"
                Specifies the type of stabilizer for which the superoperator should be calculated.
            measure_error : bool
                True if the noiseless density matrix should contain a measurement error.
        """
        qc = QuantumCircuit(8, 2)
        qc.add_top_qubit(ket_p)
        gate = Z_gate if proj_type == "Z" else X_gate
        for i in range(1, qc.num_qubits, 2):
            qc.apply_2_qubit_gate(gate, 0, i)

        qc.measure_first_N_qubits(1, measure=0 if not measure_error else 1)

        return qc.total_density_matrix

    def _file_name_from_circuit(self, measure_error=False, general_name="circuit", extension=""):
        """
            Returns the file name of the Quantum Circuit based on the initial parameters and the user operations
            applied to the circuit.

            Parameters
            ----------
            measure_error : bool, optional, default=False
                This variable is used for the case of density matrix naming for the noiseless density matrices.
                This ensures explicit naming of a density matrix containing a measurement error. For more info see
                the 'get_superoperator' and '_get_noiseless_density_matrix'.
            general_name : str, optional, default="circuit"
                To specify the file name more, one can add a custom start of the file name. Default is 'circuit'.
            extension : str, optional, default=""
                Use this argument if the file name needs a specific type of extension. By default, it will NOT append
                an extension.
        """
        # Create an hash id, based on the operation and there order on the system and use this for the filename
        init_params_id = str(self._init_parameters)
        user_operation_id = "".join(["{}{}".format(list(d.keys())[0], list(d.values())[0])
                              for d in self._user_operation_order])
        total_id = init_params_id + user_operation_id
        hash_id = hashlib.sha1(total_id.encode("UTF-8")).hexdigest()[:10]
        file_name = "{}{}_{}{}".format(general_name, ("_me" if measure_error else ""), hash_id, extension)

        return file_name

    def _absolute_file_path_from_circuit(self, measure_error, kind="dm"):
        """
            Returns a file path to a file based on what kind of object needs to be saved. The kind of files that
            are supported, including their standard directory can be found below in the parameters section.

            Parameters
            ----------
            measure_error : bool
                True if the ideal density matrix containing a measurement error should be returned.
            kind : str, optional, default="dm"
                Kind of file of which the absolute file path should be obtained. In this moment in time the options are
                    * "dm"
                        Density matrix file. Directory will be the 'saved_density_matrix' folder.
                    * "qasm"
                        Qasm file. Directory will be the 'latex_circuit' folder.
                    * "os"
                        Superoperator file. Directory will be the 'oopsc/superoperator/csv_files/' folder.

            Returns
            -------
            file_name : str
                Returns the file_name of the ideal (or ideal up to measurement error if parameter 'measure_error' is set
                to True) density matrix of the noisy QuantumCircuit object.
        """
        if kind == "dm":
            file_name = self._file_name_from_circuit(measure_error, general_name="density_matrix", extension=".npz")
            file_path = os.path.join(os.path.dirname(__file__), "saved_density_matrices", file_name)
        elif kind == "qasm":
            file_name = self._file_name_from_circuit(measure_error, extension=".qasm")
            file_path = os.path.join(os.path.dirname(__file__), "latex_circuit", file_name)
        elif kind == "so":
            file_name = self._file_name_from_circuit(measure_error, general_name="superoperator", extension=".csv")
            file_path = os.path.join(SuperoperatorElement.file_path(), "csv_files", file_name)
        else:
            file_name = self._file_name_from_circuit(measure_error, extension=".npz")
            file_path = os.path.join(os.getcwd(), file_name)
            self._print_lines.append("\nkind: '{}' was not recognized. Please see method documentation for supported kinds. "
                  "File path is now: '{}'".format(kind, file_path))

        return file_path

    def _all_single_qubit_gate_possibilities(self, qubits):
        """
            Method returns a list containing all the possible combinations of Pauli matrix gates
            that can be applied to the specified qubits.

            Parameters
            ----------
            qubits : list
                A list of the qubit indices for which all the possible combinations of Pauli matrix gates
                should be returned.

            Returns
            -------
            all_gate_combinations : list
                list of all the qubit gate arrangements that are possible for the specified qubits.

            Examples
            --------
            self._all_single_qubit_gate_possibilities([0, 1]), then the method will return

            [[X, X], [X, Y], [X, Z], [X, I], [Y, X], [Y, Y], [Y, Z] ....]

            in which, in general, A -> {"A": single_qubit_A_gate_object} where A in {X, Y, Z, I}.
        """
        operations = [X_gate, Y_gate, Z_gate, I_gate]
        gate_combinations = []

        for qubit in qubits:
            gates = []
            for operation in operations:
                gates.append({operation.representation: self._create_1_qubit_gate(operation.matrix, qubit)})
            gate_combinations.append(gates)

        return list(product(*gate_combinations))

    @staticmethod
    def _fuse_equal_config_up_to_permutation(superoperator, proj_type):
        """
            Post-processing method for the superoperator which fuses similar Pauli-error configurations inside the
            superoperator up to permutation. This is done by sorting the error configurations and comparing them after.
            If equal, the probabilities will be summed and saved as one new entry.

            Parameters
            ----------
            superoperator : list
                Superoperator obtained in the 'get_superoperator' method. Containing all the probabilities of the
                possible Pauli-error configurations on the data qubits.
            proj_type : str ['Z' or 'X']
                The stabilizer type of the to be analysed superoperator. This is necessary in order to determine the
                degenerate configurations, for example [I,I,Z,Z] and [Z,Z,I,I] that on first sight look as if they have
                to be treated equally, but in fact they are degenerate and the probabilities should not be summed (since
                this will cause the total probability to exceed 1).

            Returns
            -------
            sorted_superoperator : list
                New superoperator that now contains only one entry per similar Pauli-error configurations up to
                permutations. The new probability of this one entry is the summed probability of all the similar
                configurations that were fused.

            Example
            -------
            The superoperator contains, among others, the configurations [X,I,I,I], [I,X,I,I], [I,I,X,I] and [I,I,I,X].
            These Pauli-error configurations on the data qubits are similar up to permutations. The method will
            eventually end up making one entry, namely [I,I,I,X], in the returned new superoperator. The according
            probability will be equal to the sum of the probabilities of the 4 configurations.
        """
        checked = []
        sorted_superoperator = []
        count = None
        new_value = None
        old_value = None

        # Check for same configurations up to permutations by comparing the sorted error_arrays of each
        # SuperOperatorElement and the lie attribute.
        for supop_el_a, supop_el_b in permutations(superoperator, 2):
            if supop_el_b.id in checked or supop_el_a.id in checked: continue
            if supop_el_a != old_value:
                if old_value is not None:
                    if old_value.error_array.count("I") == old_value.error_array.count(proj_type):
                        new_value = new_value/2
                    sorted_superoperator.append(SuperoperatorElement(new_value, old_value.lie, old_value.error_array))
                count = 1
                new_value = supop_el_a.p
            if supop_el_a.error_array_lie_equals(supop_el_b):
                count += 1
                new_value += supop_el_b.p
                checked.append(supop_el_b.id)
            old_value = supop_el_a

        sorted_superoperator.append(SuperoperatorElement(new_value, old_value.lie, old_value.error_array))

        return sorted_superoperator

    @staticmethod
    def _remove_not_likely_configurations(superoperator):
        """
            Post-processing method for the superoperator which removes the degenerate configurations of the
            superoperator based on the fact that the Pauli-error configuration with the most 'I' operations is the most
            likely to have occurred.

            Parameters
            ----------
            superoperator : list
                Superoperator obtained in the 'get_superoperator' method. Containing all the probabilities of the
                possible Pauli-error configurations on the data qubits.

            Returns
            -------
            sorted_superoperator : list
                Returns the superopertor with the not-likely degenerate configurations entries removed. Note that is a
                full removal, thus the probability is removed from the list (and not summed as in the 'fuse'
                post-processing).

            Example
            -------
            Consider the superoperator with, among others, the degenerate entries [Z,Z,Z,X] and [I,I,I,X]. In this
            method, it is assumed that the configuration [I,I,I,X] is more likely to have occurred than the other and
            therefore only this configuration is kept in the returned superoperator. Effectively, this means that the
            [Z,Z,Z,X] is removed from the superoperator together with the according probability.
        """
        for supop_el_a, supop_el_b in combinations(superoperator, 2):
            if supop_el_a.probability_lie_equals(supop_el_b):
                if supop_el_a.error_array.count("I") > supop_el_b.error_array.count("I") \
                        and supop_el_b in superoperator:
                    superoperator.remove(supop_el_b)
                elif supop_el_a.error_array.count("I") < supop_el_b.error_array.count("I") \
                        and supop_el_a in superoperator:
                    superoperator.remove(supop_el_a)

        return superoperator

    def _print_superoperator(self, superoperator, no_color):
        """ Prints the superoperator in a clear way to the console """
        self._print_lines.append("\n---- Superoperator ----\n")

        total = sum([supop_el.p for supop_el in superoperator])
        for supop_el in sorted(superoperator):
            probability = supop_el.p
            self._print_lines.append("\nProbability: {}".format(probability))
            config = ""
            for gate in supop_el.error_array:
                if gate == "X":
                    config += (colored(gate, 'red') + " ") if not no_color else gate
                elif gate == "Z":
                    config += (colored(gate, 'cyan') + " ") if not no_color else gate
                elif gate == "Y":
                    config += (colored(gate, 'magenta') + " ") if not no_color else gate
                elif gate == "I":
                    config += (colored(gate, 'yellow') + " ") if not no_color else gate
                else:
                    config += (gate + " ")
            me = "me" if supop_el.lie else "no me"
            self._print_lines.append("\n{} - {}".format(config, me))
        self._print_lines.append("\n\nSum of the probabilities is: {}\n".format(total))
        self._print_lines.append("\n---- End of Superoperator ----\n")

        if not self._thread_safe_printing:
            self.print()

    def _superoperator_to_csv(self, superoperator, proj_type, file_name=None):
        """
            Save the obtained superoperator results to a csv file format that is suitable with the superoperator
            format that is used in the (distributed) surface code simulations.

            *** IN THIS METHOD IT IS ASSUMED Z AND X ERRORS ARE EQUALLY LIKELY TO OCCUR, SUCH THAT THE RESULTS FOR THE
             OPPOSITE PROJECTION TYPES (PLAQUETTE IF STAR AND VICE VERSA) ONLY DIFFER BY A HADAMARD TRANSFORM ON THE
             ERROR CONFIGURATIONS (SO IIIX -> IIIY) AND APPLYING THIS WILL LEAD TOT RESULTS OF THE OPPOSITE PROJECTION
             TYPE. ***

            superoperator : list
                The superoperator results, a list containing the SuperoperatorElement objects.
            proj_type : str, options: {"X", "Z"}
                The stabilizer type that has been analysed, options are "X" or "Z"
            file_name : str, optional, default=None
                User specified file name that should be used to save the csv file with. The file will always be stored
                in the 'csv_files' directory, so the string should NOT contain any '/'. These will be removed.
        """
        probs = []
        lies = []
        p_error_arrays = []
        s_error_arrays = []
        for supop_el in sorted(superoperator):
            probs.append(supop_el.p)
            lies.append(supop_el.lie)
            error_array = "".join(supop_el.error_array)
            p_error_arrays.append(error_array)
            # When Z and X errors are equally likely, symmetry between proj_type and only H gate difference in
            # error_array
            s_error_arrays.append(error_array.translate(str.maketrans({'X': 'Z', 'Z': 'X'})))

        stab_type = 'p' if proj_type == "Z" else 's'
        opp_stab = 's' if proj_type == "Z" else 'p'

        df_values = pd.DataFrame({(stab_type + '_prob'): probs,
                           (stab_type + '_lie'): lies,
                           (stab_type + '_error'): p_error_arrays,
                           (opp_stab + '_prob'): probs,
                           (opp_stab + '_lie'): lies,
                           (opp_stab + '_error'): s_error_arrays})
        df_parameters = pd.DataFrame({"pg": [self.pg],
                                      "pm": [self.pm]})

        if self.pn and self.pn != 0.0:
            df_parameters.append({"pn": [self.pn]})

        df = pd.concat([df_values, df_parameters], axis=1)

        path_to_file = self._absolute_file_path_from_circuit(measure_error=False, kind="so")
        if file_name is None:
            self._print_lines.append("\nFile name was created manually and is: {}\n".format(path_to_file))
        else:
            path_to_file = os.path.join(path_to_file.rpartition(os.sep)[0], file_name.replace(os.sep, "") + ".csv")
            self._print_lines.append("\nCSV file has been saved at: {}\n".format(path_to_file))
        df.to_csv(path_to_file, sep=';', index=False)
        if not self._thread_safe_printing:
            self.print()

    def get_kraus_operator(self, print_to_console=True):
        """
            Returns the effective operator per qubit. Works only for a system that is initially in the maximally
            entangled state (data qubits in a perfect Bell state with their corresponding ancilla qubit). This is
            because it is based on the Choi-Jamiolkowski Isomorphism.

            *** METHOD ONLY WORKS PROPERLY WHEN ONLY ONE QUBIT OBTAINED AN EFFECTIVE PHASE. FOR MORE INFORMATION
            ON WHY, SEE THE 'DECOMPOSE_NON_ZERO_EIGENVECTORS' METHOD ***

            Returns
            -------
            probabilities_operators : zip
                Zip containing the probabilities with the corresponding operators on the qubits
        """
        probabilities, decomposed_statevector = self.decompose_non_zero_eigenvectors()
        kraus_ops = []

        for eigenvector_states in decomposed_statevector:
            # Initialise a list that will be used to save the total operation matrix per qubit
            kraus_op_per_qubit = int(self.num_qubits / 2) * [None]
            correction = 1 / np.sqrt(2 ** int(self.num_qubits / 2))

            for eigenvector_states_split in eigenvector_states:
                # For each eigenvector iterate over the one qubit state elements of the data qubits to create the
                # effective Kraus operators that happened on the specific data qubit
                for qubit, data_qubit_position in enumerate(range(0, len(eigenvector_states_split), 2)):
                    if kraus_op_per_qubit[qubit] is None:
                        kraus_op_per_qubit[qubit] = correction * CT(eigenvector_states_split[data_qubit_position],
                                                                    eigenvector_states_split[data_qubit_position + 1])
                        continue

                    kraus_op_per_qubit[qubit] += correction * CT(eigenvector_states_split[data_qubit_position],
                                                                 eigenvector_states_split[data_qubit_position + 1])

                kraus_ops.append(kraus_op_per_qubit)

        kraus_decomposition = zip(probabilities, kraus_ops)

        if print_to_console:
            self._print_kraus_operators(kraus_decomposition)

        return kraus_decomposition

    def _print_kraus_operators(self, kraus_decomposition):
        """ Prints a clear overview of the effective operations that have happened on the individual qubits """
        print_lines = ["\n---- Kraus operators per qubit ----\n"]
        for prob, operators_per_qubit in kraus_decomposition:
            print_lines.append("\nProbability: {:.8}\n".format(prob.real))
            for data_qubit, operator in enumerate(operators_per_qubit):
                data_qubit_line = "Data qubit {}: \n {}\n".format(data_qubit, operator.toarray())
                operator_name = gate_name(operator.toarray().round(1))
                if operator_name is not None:
                    data_qubit_line += "which is equal to an {} operation\n\n".format(operator_name)
                print_lines.append(data_qubit_line)
        print_lines.append("\n---- End of Kraus operators per qubit ----\n\n")

        self._print_lines.append(*print_lines)

        if not self._thread_safe_printing:
            self.print()

    """
        ----------------------------------------------------------------------------------------------------------
                                            Circuit drawing Methods
        ----------------------------------------------------------------------------------------------------------     
    """

    def draw_circuit(self, no_color=False):
        """ Draws the circuit that corresponds to the operation that have been applied on the system,
        up until the moment of calling. """
        legenda = "\n--- Circuit ---\n\n @: noisy Bell-pair, #: perfect Bell-pair, o: control qubit " \
                  "(with target qubit at same level), [X,Y,Z,H]: gates, M: measurement,"\
                  " {}: noisy operation (gate/measurement)\n".format("~" if no_color else colored("~", 'red'))
        init = self._draw_init(no_color)
        self._draw_gates(init, no_color)
        init[-1] += "\n\n"
        self._print_lines.append(legenda)
        self._print_lines.extend(init)
        if not self._thread_safe_printing:
            self.print()

    def draw_circuit_latex(self, meas_error=False):
        qasm_file_name = self._create_qasm_file(meas_error)
        create_pdf_from_qasm(qasm_file_name, qasm_file_name.replace(".qasm", ".tex"))

    def _draw_init(self, no_color):
        """ Returns an array containing the visual representation of the initial state of the qubits. """
        ansi_escape = re.compile(r'\x1B(?:[@-Z\\-_]|\[[0-?]*[ -/]*[@-~])')
        init_state_repr = []
        for state in self._qubit_array:
            init_state_repr.append("\n\n{} ---".format(ansi_escape.sub("", state.representation) if no_color else
                                                       state.representation))

        for a, b in it.combinations(enumerate(init_state_repr), 2):
            # Since colored ansi code is shown as color and not text it should be stripped for length comparison
            a_stripped = ansi_escape.sub("", init_state_repr[a[0]])
            b_stripped = ansi_escape.sub("", init_state_repr[b[0]])

            if (diff := len(b_stripped) - len(a_stripped)) > 0:
                state_repr_split = init_state_repr[a[0]].split(" ")
                init_state_repr[a[0]] = state_repr_split[0] + ((diff+1) * " ") + state_repr_split[1]
            elif (diff := len(a_stripped) - len(b_stripped)) > 0:
                state_repr_split = init_state_repr[b[0]].split(" ")
                init_state_repr[b[0]] = state_repr_split[0] + ((diff+1) * " ") + state_repr_split[1]

        return init_state_repr

    def _draw_gates(self, init, no_color):
        """ Adds the visual representation of the operations applied on the qubits """
        ansi_escape = re.compile(r'\x1B(?:[@-Z\\-_]|\[[0-?]*[ -/]*[@-~])')

        for draw_item in self._draw_order:
            gate = draw_item[0]
            qubits = draw_item[1]
            noise = draw_item[2]

            if type(qubits) == tuple:
                if type(gate) in [SingleQubitGate, TwoQubitGate]:
                    control = gate.control_repr if type(gate) == TwoQubitGate else "o"
                    gate = gate.representation
                elif gate == "#":
                    control = gate
                else:
                    control = "o"

                if noise:
                    control = "~" + control if no_color else colored("~", 'red') + control
                    gate = "~" + gate if no_color else colored('~', 'red') + gate

                cqubit = qubits[0]
                tqubit = qubits[1]
                init[cqubit] += "---{}---".format(control)
                init[tqubit] += "---{}---".format(gate)
            else:
                if type(gate) == SingleQubitGate:
                    gate = gate.representation
                if noise:
                    gate = "~" + gate if no_color else colored("~", 'red') + gate
                init[qubits] += "---{}---".format(gate)

            for a, b in it.combinations(enumerate(init), 2):
                # Since colored ansi code is shown as color and not text it should be stripped for length comparison
                a_stripped = ansi_escape.sub("", init[a[0]])
                b_stripped = ansi_escape.sub("", init[b[0]])

                if (diff := len(b_stripped) - len(a_stripped)) > 0:
                    init[a[0]] += diff * "-"
                elif (diff := len(a_stripped) - len(b_stripped)) > 0:
                    init[b[0]] += diff * "-"

    def _create_qasm_file(self, meas_error):
        """
            Method constructs a qasm file based on the 'self._draw_order' list. It returns the file path to the
            constructed qasm file.

            Parameters
            ----------
            meas_error : bool
                Specify if there has been introduced an measurement error on purpose to the QuantumCircuit object.
                This is needed to create the proper file name.
        """
        file_path = self._absolute_file_path_from_circuit(meas_error, kind="qasm")
        ansi_escape = re.compile(r'\x1B(?:[@-Z\\-_]|\[[0-?]*[ -/]*[@-~])')
        file = open(file_path, 'w')

        file.write("\tdef meas,0,'M'\n")
        file.write("\tdef n-meas,0,'\widetilde{M}'\n")
        file.write("\tdef bell,1,'B'\n")
        file.write("\tdef n-bell,1,'\widetilde{B}'\n\n")
        file.write("\tdef n-cnot,1,'\widetilde{X}'\n")
        file.write("\tdef n-cz,1,'\widetilde{Z}'\n")
        file.write("\tdef n-cnot,1,'\widetilde{X}'\n")
        file.write("\tdef n-x,0,'\widetilde{X}'\n")
        file.write("\tdef n-h,0,'\widetilde{H}'\n")
        file.write("\tdef n-y,0,'\widetilde{Y}'\n")

        for i in range(len(self._qubit_array)):
            file.write("\tqubit " + str(i) + "\n")

        file.write("\n")

        for draw_item in self._draw_order:
            gate = draw_item[0]
            qubits = draw_item[1]
            noise = draw_item[2]

            if type(gate) in [SingleQubitGate, TwoQubitGate]:
                gate = gate.representation

            gate = ansi_escape.sub("", gate)
            gate = gate.lower()
            if type(qubits) == tuple:
                if 'z' in gate:
                    gate = "c-z" if not noise else "n-cz"
                elif 'x' in gate:
                    gate = 'cnot' if not noise else "n-cnot"
                elif '#' in gate:
                    gate = 'bell' if not noise else "n-bell"
                cqubit = qubits[0]
                tqubit = qubits[1]
                file.write("\t" + gate + " " + str(cqubit) + "," + str(tqubit) + "\n")
            elif "m" in gate:
                gate = "meas " if "~" not in gate else "n-meas "
                file.write("\t" + gate + str(qubits) + "\n")
            else:
                gate = gate if "~" not in gate or not noise else "n-"+gate
                file.write("\t" + gate + " " + str(qubits) + "\n")

        file.close()

        return file_path

    def _add_draw_operation(self, operation, qubits, noise=False):
        """
            Adds an operation to the draw order list.

            Notes
            -----
            **Note** :
                Since measurements and additions of qubits change the qubit indices dynamically, this will be
                accounted for in this method when adding a draw operation. The '_effective_measurement' attribute keeps
                track of how many qubits have effectively been measured, which means they have not been reinitialised
                after measurement (by creating a Bell-pair at the top or adding a top qubit). The '_measured_qubits'
                attribute contains all the qubits that have been measured and are not used anymore after (in means of
                the drawing scheme).

            **2nd Note** :
                Please consider that the drawing of the circuit can differ from reality due to this dynamic
                way of changing the qubit indices with measurement and/or qubit addition operations. THIS EFFECTIVELY
                MEANS THAT THE CIRCUIT REPRESENTATION MAY NOT ALWAYS PROPERLY REPRESENT THE APPLIED CIRCUIT WHEN USING
                MEASUREMENTS AND QUBIT ADDITIONS.
        """

        if type(qubits) is tuple:

            cqubit = qubits[0] + self._effective_measurements
            tqubit = qubits[1] + self._effective_measurements

            if self._measured_qubits != [] and cqubit >= min(self._measured_qubits):
                cqubit += len(self._measured_qubits)
            if self._measured_qubits != [] and tqubit >= min(self._measured_qubits):
                tqubit += len(self._measured_qubits)

            qubits = (cqubit, tqubit)
        else:
            qubits += int(self._effective_measurements)

            if self._measured_qubits != [] and qubits >= min(self._measured_qubits):
                qubits += len(self._measured_qubits)
        item = [operation, qubits, noise]
        self._draw_order.append(item)

    def _correct_drawing_for_n_top_qubit_additions(self, n=1):
        """
            Corrects the self._draw_order list for addition of n top qubits.

            When a qubit gets added to the top of the stack, it gets the index 0. This means that the indices of the
            already existing qubits increase by 1. This should be corrected for in the self._draw_order list, since
            the qubit references used the 'old' qubit index.

            *** Note that for the actual qubit operations that already have been applied to the system the addition of
            a top qubit is not of importance, but after addition the user should know this index change for future
            operations ***

            Parameters
            ----------
            n : int, optional, default=1
                Amount of added top qubits that should be corrected for.
        """
        self._measured_qubits.extend([i for i in range(self._effective_measurements)])
        self._measured_qubits = [(x + n) for x in self._measured_qubits]
        self._effective_measurements = 0
        for i, draw_item in enumerate(self._draw_order):
            operation = draw_item[0]
            qubits = draw_item[1]
            noise = draw_item[2]
            if type(qubits) == tuple:
                self._draw_order[i] = [operation, (qubits[0] + n, qubits[1] + n), noise]
            else:
                self._draw_order[i] = [operation, qubits + n, noise]

    def save_density_matrix(self, filename=None):
        if filename is None:
            filename = self._absolute_file_path_from_circuit(measure_error=False, kind='dm')

        sp.save_npz(filename, self.density_matrix)

        self._print_lines.append("\nFile successfully saved at: {}".format(filename))

    def __repr__(self):
        density_matrix = self.density_matrix.toarray() if self.num_qubits < 4 else self.density_matrix
        return "\nCircuit density matrix:\n\n{}\n\n".format(density_matrix)

    def __copy__(self):
        new_circuit = QuantumCircuit(self.num_qubits)
        new_circuit.density_matrix = self.density_matrix.copy()
        new_circuit.noise = self.noise
        new_circuit.pg = self.pg
        new_circuit.pm = self.pm
        new_circuit.pn = self.pn
        new_circuit._user_operation_order = self._user_operation_order.copy()
        new_circuit._measured_qubits = self._measured_qubits.copy()
        new_circuit._effective_measurements = self._effective_measurements
        new_circuit._draw_order = self._draw_order.copy()
        new_circuit._qubit_array = self._qubit_array.copy()
        new_circuit._init_type = self._init_type

        return new_circuit

    def copy(self):
        return self.__copy__()

    def print(self, empty_print_lines=True):
        print(*self._print_lines)
        if empty_print_lines:
            self._print_lines.clear()<|MERGE_RESOLUTION|>--- conflicted
+++ resolved
@@ -387,7 +387,6 @@
         for qubit in qubits:
             self._qubit_density_matrix_lookup[qubit] = (new_density_matrix, qubits)
 
-    @property
     def total_density_matrix(self):
         """
             Get the total density matrix of the system
@@ -554,13 +553,8 @@
             if noise:
                 density_matrix = self._N_network(density_matrix, pn, network_noise_type)
 
-<<<<<<< HEAD
-            self.density_matrix = sp.csr_matrix(sp.kron(density_matrix, self.density_matrix)) \
-                                  if self.density_matrix is not None else density_matrix
-=======
             self.density_matrices.insert(0, density_matrix)
             self._correct_lookup_for_addition(amount_qubits=2)
->>>>>>> 62a1cc38
 
             # Drawing the Bell Pair
             if new_qubit:
@@ -615,7 +609,7 @@
         """
         if user_operation:
             self._user_operation_order.append({"add_top_qubit": [qubit_state]})
-        if self.noise:
+        if self.noise and p_prep > 0:
             qubit_state = self._N_preparation(state=qubit_state, p_prep=p_prep)
 
         self._qubit_array.insert(0, qubit_state)
@@ -672,13 +666,14 @@
                                                    relative_tqubit_index,
                                                    relative_num_qubits)
         new_density_matrix = sp.csr_matrix(one_qubit_gate.dot(CT(tqubit_density_matrix, one_qubit_gate)))
+
+        if noise and not self.no_single_qubit_error:
+            new_density_matrix = self._N_single(pg, relative_tqubit_index, new_density_matrix, relative_num_qubits)
+
+        if noise and self.p_dec != 0:
+            new_density_matrix = self._N_decoherence([tqubit], gate)
+
         self._set_density_matrix(tqubit, new_density_matrix)
-
-        if noise and not self.no_single_qubit_error:
-            self._N_single(pg, relative_tqubit_index, new_density_matrix, relative_num_qubits)
-
-        if noise and self.p_dec != 0:
-            self._N_decoherence([tqubit], gate)
 
         if draw:
             self._add_draw_operation(gate, tqubit, noise)
@@ -896,12 +891,13 @@
                                                    num_qubits=rel_num_qubits)
 
         new_density_matrix = sp.csr_matrix(two_qubit_gate.dot(CT(density_matrix, two_qubit_gate)))
-        self._set_density_matrix(cqubit, new_density_matrix)
 
         if noise:
-            self._N(pg, rel_cqubit, rel_tqubit, new_density_matrix, num_qubits=rel_num_qubits)
+            new_density_matrix = self._N(pg, rel_cqubit, rel_tqubit, new_density_matrix, num_qubits=rel_num_qubits)
         if draw:
             self._add_draw_operation(gate, (cqubit, tqubit), noise)
+
+        self._set_density_matrix(cqubit, new_density_matrix)
 
         if noise and self.p_dec != 0:
             self._N_decoherence([tqubit, cqubit], gate)
@@ -1017,9 +1013,7 @@
                          user_operation=True):
         """ Single selection as specified by Naomi Nickerson in https://www.nature.com/articles/ncomms2773.pdf """
         success = False
-        times = 0
         while not success:
-            times += 1
             self.create_bell_pairs_top(1, new_qubit=new_qubit, noise=noise, pn=pn, user_operation=user_operation)
             self.apply_2_qubit_gate(operation, 0, 2, noise=noise, pg=pg, user_operation=user_operation)
             self.apply_2_qubit_gate(operation, 1, 3, noise=noise, pg=pg, user_operation=user_operation)
@@ -1028,15 +1022,11 @@
                 success = self.measure_first_N_qubits(2, noise=noise, pm=pm, user_operation=user_operation)
             else:
                 success = True
-        if measure:
-            print("\nSingle selection took {} time{}".format(times, "s" if times > 1 else ""))
 
     def double_selection(self, operation, new_qubit=False, noise=None, pn=None, pm=None, pg=None, user_operation=True):
         """ Double selection as specified by Naomi Nickerson in https://www.nature.com/articles/ncomms2773.pdf """
         success = False
-        times = 0
         while not success:
-            times += 1
             self.single_selection(operation, new_qubit=new_qubit, measure=False, noise=noise, pn=pn, pm=pm, pg=pg,
                                   user_operation=user_operation)
             self.create_bell_pairs_top(1, new_qubit=new_qubit, noise=noise, pn=pn, user_operation=user_operation)
@@ -1044,15 +1034,12 @@
             self.CZ(1, 3, noise=noise, pg=pg, user_operation=user_operation)
             new_qubit = False
             success = self.measure_first_N_qubits(4, noise=noise, pm=pm, user_operation=user_operation)
-        print("\nDouble selection took {} time{}".format(times, "s" if times > 1 else ""))
 
     def single_dot(self, operation, qubit1, qubit2, measure=True, noise=None, pn=None, pm=None,
                    pg=None, user_operation=True):
         """ single dot as specified by Naomi Nickerson in https://www.nature.com/articles/ncomms2773.pdf """
         success = False
-        times = 0
         while not success:
-            times += 1
             self.create_bell_pairs_top(1, noise=noise, pn=pn, user_operation=user_operation)
             self.single_selection(X_gate, noise=noise, pn=pn, pm=pm, pg=pg, user_operation=user_operation)
             self.single_selection(Z_gate, noise=noise, pn=pn, pm=pm, pg=pg, user_operation=user_operation)
@@ -1062,21 +1049,16 @@
                 success = self.measure_first_N_qubits(2, noise=noise, pm=pm, user_operation=user_operation)
             else:
                 success = True
-        if measure:
-            print("\nSingle dot took {} time{}".format(times, "s" if times > 1 else ""))
 
     def double_dot(self, operation, qubit1, qubit2, noise=None, pn=None, pm=None, pg=None,
                    user_operation=True):
         """ double dot as specified by Naomi Nickerson in https://www.nature.com/articles/ncomms2773.pdf """
         success = False
-        times = 0
         while not success:
-            times += 1
             self.single_dot(operation, qubit1, qubit2, measure=False, noise=noise, pn=pn, pm=pm, pg=pg,
                             user_operation=user_operation)
             self.single_selection(Z_gate, noise=noise, pn=pn, pm=pm, pg=pg, user_operation=user_operation)
             success = self.measure_first_N_qubits(2, noise=noise, pm=pm, user_operation=user_operation)
-        print("\nDouble dot took {} time{}".format(times, "s" if times > 1 else ""))
 
     """
         ---------------------------------------------------------------------------------------------------------
@@ -1107,7 +1089,7 @@
                                            (pg / 3) * self._sum_pauli_error_single(tqubit,
                                                                                    density_matrix,
                                                                                    num_qubits=num_qubits))
-        self._set_density_matrix(tqubit, new_density_matrix)
+        return new_density_matrix
 
     def _N(self, pg, cqubit, tqubit, density_matrix, num_qubits):
         """
@@ -1135,7 +1117,7 @@
                                                                                     tqubit,
                                                                                     density_matrix,
                                                                                     num_qubits=num_qubits))
-        self._set_density_matrix(cqubit, new_density_matrix)
+        return new_density_matrix
 
     @staticmethod
     def _N_network(density_matrix, pn, network_noise_type):
@@ -1151,7 +1133,7 @@
             return sp.csr_matrix((1-(4/3)*pn) * density_matrix + pn/3 * sp.eye(4, 4))
         else:
             error_density = sp.lil_matrix(4, 4)
-            error_density[3,3] = 1
+            error_density[3, 3] = 1
             return sp.csr_matrix((1-pn) * density_matrix + pn * error_density)
 
     @staticmethod
@@ -1172,8 +1154,30 @@
 
         return error_state
 
-<<<<<<< HEAD
     def _N_decoherence(self, excluded_qubits, gate=None, times=None, p_dec=None):
+        if gate and times is None:
+            times = int(math.ceil(gate.duration/self.time_step))
+        elif times is None:
+            times = 1
+        if p_dec is None:
+            p_dec = self.p_dec
+
+        # apply decoherence to the qubits not involved in the operation. REMOVING OF ANCILLA QUBITS THAT ARE USED
+        # TO CALCULATE THE SUPEROPERATOR IS HARDCODED NOW FOR THE CASE OF A GHZ WITH 4 NODES
+        included_qubits = set([i for i in range(self.num_qubits)]).difference(excluded_qubits)
+        included_qubits = included_qubits.difference([(self.num_qubits - 1) - (2*i) for i in range(4)])
+
+        drawn = False
+
+        for _ in range(times):
+            for qubit in included_qubits:
+                density_matrix, qubits, rel_qubit, rel_num_qubits = self._get_qubit_relative_objects(qubit)
+                new_density_matrix = self._N_single(p_dec, rel_qubit, density_matrix, num_qubits=rel_num_qubits)
+                self._set_density_matrix(qubit, new_density_matrix)
+                if not drawn:
+                    self._add_draw_operation("{}xD".format(times), qubit, noise=True)
+
+    def _N_decoherence_fused(self, excluded_qubits, gate=None, times=None, p_dec=None):
         if gate and times is None:
             times = int(math.ceil(gate.duration/self.time_step))
         elif times is None:
@@ -1243,10 +1247,7 @@
 
         return total_gate
 
-    def _sum_pauli_error_single(self, tqubit):
-=======
     def _sum_pauli_error_single(self, tqubit, density_matrix, num_qubits):
->>>>>>> 62a1cc38
         """
             Private method that calculates the pauli gate sum part of the equation specified in _N_single
             method, namely
@@ -1337,7 +1338,7 @@
         ---------------------------------------------------------------------------------------------------------   
     """
 
-    def measure_first_N_qubits(self, N, measure=0, noise=None, pm=None, p_dec=None, basis="X",
+    def measure_first_N_qubits(self, N, measure=0, uneven_parity=False, noise=None, pm=None, p_dec=None, basis="X",
                                basis_transformation_noise=None, probabilistic=None, user_operation=True):
         """
             Method measures the first N qubits, given by the user, all in the 0 or 1 state.
@@ -1392,42 +1393,39 @@
                 # Do not let the method draw itself, since the qubit will not be removed from the circuit drawing
                 self.H(0, noise=basis_transformation_noise, draw=False, user_operation=False)
 
-<<<<<<< HEAD
+            qubit_density_matrix, _ = self._qubit_density_matrix_lookup[0]
+
+            measure_new = measure
+            if uneven_parity and qubit == 0:
+                measure_new = abs(measure - 1)
+
             if probabilistic:
-                prob_0, density_matrix_0 = self._measurement_first_qubit(measure=0, noise=noise, pm=pm)
-                prob_1, density_matrix_1 = self._measurement_first_qubit(measure=1, noise=noise, pm=pm)
+                prob_0, density_matrix_0 = self._measurement_first_qubit(qubit_density_matrix, measure=0, noise=noise,
+                                                                         pm=pm)
+                prob_1, density_matrix_1 = self._measurement_first_qubit(qubit_density_matrix, measure=1, noise=noise,
+                                                                         pm=pm)
 
                 density_matrices = [density_matrix_0, density_matrix_1]
                 outcome = get_value_by_prob([0, 1], [prob_0, prob_1])
-                density_matrix = density_matrices[outcome]
+                new_density_matrix = density_matrices[outcome]
             else:
-                outcome = measure
-                density_matrix = self._measurement_first_qubit(measure, noise=noise, pm=pm)[1]
-
+                outcome = measure_new
+                new_density_matrix = self._measurement_first_qubit(qubit_density_matrix, outcome, noise=noise, pm=pm)[1]
+
+            self._set_density_matrix(0, new_density_matrix)
+            self._correct_lookup_for_measurement_top()
             measurement_outcomes.append(outcome)
-            self.density_matrix = density_matrix
             # Remove the measured qubit from the system characteristics and add the operation to the draw_list
             self.num_qubits -= 1
             self.d = 2 ** self.num_qubits
-            self._add_draw_operation("{}M_{}:{}"
-                                     .format((colored("~", 'red') if noise else ""), basis, outcome), qubit)
+            self._add_draw_operation("M_{}:{}".format(basis, outcome), qubit, noise)
+
             if noise and p_dec != 0:
                 self._effective_measurements += (1+qubit)
                 times = int(math.ceil(self.measurement_duration/self.time_step))
                 self._N_decoherence([], times=times)
                 self._effective_measurements -= (1+qubit)
 
-=======
-            qubit_density_matrix, _ = self._qubit_density_matrix_lookup[0]
-
-            measure_new = measure
-            if uneven_parity and qubit == 0:
-                measure_new = abs(measure - 1)
-
-            self._measurement_first_qubit(qubit_density_matrix, measure_new, noise=noise, pm=pm)
-            self._correct_lookup_for_measurement_top()
-            self._add_draw_operation("M_{}:{}".format(basis, measure_new), qubit, noise)
->>>>>>> 62a1cc38
         self._effective_measurements += N
         measurement_outcomes = iter(measurement_outcomes)
         parity_outcome = [True if i == j else False for i, j in zip(measurement_outcomes, measurement_outcomes)]
@@ -1471,15 +1469,10 @@
         else:
             temp_density_matrix = density_matrix_1
 
-<<<<<<< HEAD
-        prob = trace(density_matrix)
-        density_matrix = density_matrix / prob
-=======
-        temp_density_matrix = temp_density_matrix / trace(temp_density_matrix)
-        self._set_density_matrix(0, temp_density_matrix)
->>>>>>> 62a1cc38
-
-        return prob, density_matrix
+        prob = trace(temp_density_matrix)
+        temp_density_matrix = temp_density_matrix / prob
+
+        return prob, temp_density_matrix
 
     def measure(self, qubit, outcome=None, basis="X", noise=None, pm=None, basis_transformation_noise=None,
                 keep_qubit=False, user_operation=False):
@@ -1514,37 +1507,26 @@
             self.H(qubit, noise=basis_transformation_noise, user_operation=False)
 
         density_matrix, qubits, rel_qubit, rel_num_qubits = self._get_qubit_relative_objects(qubit)
-        d = 2**rel_num_qubits
 
         # If no specific measurement outcome is given it is chosen by the hand of the probability
-<<<<<<< HEAD
         if outcome is None or noise:
-            prob1, density_matrix1 = self._get_measurement_outcome_probability(qubit, outcome=0, keep_qubit=keep_qubit)
-            prob2, density_matrix2 = self._get_measurement_outcome_probability(qubit, outcome=1, keep_qubit=keep_qubit)
+            prob1, density_matrix1 = self._get_measurement_outcome_probability(rel_qubit, density_matrix, outcome=0,
+                                                                               keep_qubit=keep_qubit)
+            prob2, density_matrix2 = self._get_measurement_outcome_probability(rel_qubit, density_matrix, outcome=1,
+                                                                               keep_qubit=keep_qubit)
 
             density_matrices = [density_matrix1, density_matrix2]
             if outcome is None:
                 outcome = get_value_by_prob([0, 1], [prob1, prob2])
 
-            density_matrix = density_matrices[outcome]
+            new_density_matrix = density_matrices[outcome]
 
             if noise:
-                density_matrix = (1 - pm) * density_matrix + pm * density_matrices[outcome ^ 1]
-
-            self.density_matrix = density_matrix
-=======
-        if outcome is None:
-            prob1, density_matrix1 = self._get_measurement_outcome_probability(qubit, density_matrix, outcome=0)
-            prob2, density_matrix2 = self._get_measurement_outcome_probability(qubit, density_matrix, outcome=1)
-
-            new_density_matrix = get_value_by_prob([density_matrix1, density_matrix2], [prob1, prob2])
->>>>>>> 62a1cc38
-        else:
-            new_density_matrix = self._get_measurement_outcome_probability(qubit, outcome)[1]
-
-        self._set_density_matrix(qubit, new_density_matrix)
-        # CORRECTION FOR QUBIT MEASUREMENT SHOULD STILL BE MADE HERE (ALERT: MEASURED QUBIT IS NOT NECESSARILY THE
-        # TOP QUBIT)
+                new_density_matrix = (1 - pm) * new_density_matrix + pm * density_matrices[outcome ^ 1]
+
+            self._set_density_matrix(qubit, new_density_matrix)
+            # CORRECTION FOR QUBIT MEASUREMENT SHOULD STILL BE MADE HERE (ALERT: MEASURED QUBIT IS NOT NECESSARILY THE
+            # TOP QUBIT)
 
         self._add_draw_operation("M", qubit)
 
@@ -1949,7 +1931,7 @@
 
         # Get all combinations of gates ([X, Y, Z, I]) possible on the given qubits
         all_gate_combinations = self._all_single_qubit_gate_possibilities(qubits)
-        total_density_matrix = self.total_density_matrix
+        total_density_matrix = self.total_density_matrix()
 
         for combination in all_gate_combinations:
             total_error_gate = None
@@ -2048,9 +2030,9 @@
         qc_noiseless.draw_circuit()
 
         if save:
-            sp.save_npz(file_name, qc_noiseless.total_density_matrix)
-
-        return qc_noiseless.total_density_matrix
+            sp.save_npz(file_name, qc_noiseless.total_density_matrix())
+
+        return qc_noiseless.total_density_matrix()
 
     @staticmethod
     def _noiseless_stabilizer_protocol_density_matrix(proj_type, measure_error):
@@ -2074,7 +2056,7 @@
 
         qc.measure_first_N_qubits(1, measure=0 if not measure_error else 1)
 
-        return qc.total_density_matrix
+        return qc.total_density_matrix()
 
     def _file_name_from_circuit(self, measure_error=False, general_name="circuit", extension=""):
         """
