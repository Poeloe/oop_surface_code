--- conflicted
+++ resolved
@@ -8,17 +8,10 @@
 from tqdm import tqdm
 
 
-<<<<<<< HEAD
 def monolithic(operation, pg, pm, color, save_latex_pdf, save_csv, csv_file_name, pbar):
-    qc = QuantumCircuit(8, 2, noise=True, pg=pg, pm=pm, p_dec=0.04, basis_transformation_noise=True,
-                        network_noise_type=1, thread_safe_printing=True)
-    qc.add_top_qubit(ket_p, p_prep=pm)
-=======
-def monolithic(operation, pg, pm, color, save_latex_pdf, save_csv, csv_file_name):
-    qc = QuantumCircuit(8, 2, noise=True, pg=pg, pm=pm, basis_transformation_noise=True, network_noise_type=1,
+    qc = QuantumCircuit(8, 2, noise=True, pg=pg, pm=pm, basis_transformation_noise=True,
                         thread_safe_printing=True)
     qc.add_top_qubit(ket_p)
->>>>>>> 62a1cc38
     qc.apply_2_qubit_gate(operation, 0, 1)
     qc.apply_2_qubit_gate(operation, 0, 3)
     qc.apply_2_qubit_gate(operation, 0, 5)
@@ -40,14 +33,10 @@
     return qc._print_lines
 
 
-<<<<<<< HEAD
 def expedient(operation, pg, pm, pn, color, save_latex_pdf, save_csv, csv_file_name, pbar):
-=======
-def expedient(operation, pg, pm, pn, color, save_latex_pdf, save_csv, csv_file_name):
     start = time.time()
->>>>>>> 62a1cc38
     qc = QuantumCircuit(8, 2, noise=True, basis_transformation_noise=False, pg=pg, pm=pm, pn=pn, network_noise_type=1,
-                        thread_safe_printing=True, probabilistic=True, p_dec=0.004, p_bell_success=0.8)
+                        thread_safe_printing=True, probabilistic=True, p_dec=0.0004, p_bell_success=0.8)
 
     # Noisy ancilla Bell pair now between 0 and 1
     qc.create_bell_pairs_top(1, new_qubit=True)
@@ -89,11 +78,11 @@
     if pbar is not None:
         pbar.update(10)
 
-    print("Circuit simualtion took {} seconds".format(time.time() - start))
-
-    start_draw = time.time()
-    qc.draw_circuit(no_color=not color)
-    print("Drawing the circuit took {} seconds".format(time.time() - start_draw))
+    print("Circuit simulation took {} seconds".format(time.time() - start))
+
+    # start_draw = time.time()
+    # qc.draw_circuit(no_color=not color)
+    # print("Drawing the circuit took {} seconds".format(time.time() - start_draw))
     start_superoperator = time.time()
     if save_latex_pdf:
         qc.draw_circuit_latex()
@@ -110,12 +99,8 @@
     return qc._print_lines
 
 
-<<<<<<< HEAD
 def stringent(operation, pg, pm, pn, color, save_latex_pdf, save_csv, csv_file_name, pbar):
-=======
-def stringent(operation, pg, pm, pn, color, save_latex_pdf, save_csv, csv_file_name):
     start = time.time()
->>>>>>> 62a1cc38
     qc = QuantumCircuit(8, 2, noise=True, basis_transformation_noise=False, pg=pg, pm=pm, pn=pn, network_noise_type=1,
                         thread_safe_printing=True)
 
@@ -171,15 +156,12 @@
 
     if save_latex_pdf:
         qc.draw_circuit_latex()
-<<<<<<< HEAD
+
     stab_rep = "Z" if operation == CZ_gate else "X"
+    start_superoperator = time.time()
     qc.get_superoperator([0, 2, 4, 6], stab_rep, no_color=(not color), to_csv=save_csv,
-=======
-
-    start_superoperator = time.time()
-    qc.get_superoperator([0, 2, 4, 6], operation.representation, no_color=(not color), to_csv=save_csv,
->>>>>>> 62a1cc38
                          csv_file_name=csv_file_name, stabilizer_protocol=True)
+
     print("Calculating the superoperator took {} seconds".format(time.time() - start_superoperator))
 
     if pbar is not None:
@@ -303,7 +285,8 @@
     threaded = args.pop('threaded')
     print_mode = args.pop('print_run_order')
 
-    pbar = tqdm(total=100)
+    if not threaded:
+        pbar = tqdm(total=100)
 
     if threaded:
         workers = len(gate_errors) if len(gate_errors) < 11 else 10
@@ -326,6 +309,7 @@
                                                    (protocol, stab_type, color, ltsv, sv, pg, pm, pn, fn, print_mode)))
                     else:
                         print(*main(protocol, stab_type, color, ltsv, sv, pg, pm, pn, fn, print_mode, pbar))
+                        pbar.reset()
                     filename_count += 1
 
     if threaded:
