import numpy as np
from abc import ABC, abstractmethod
import circuit_simulation.circuit_simulator as cs


class Gate(ABC):
    """
    Abstract class Gate

<<<<<<< HEAD
=======
    This class should be inherited when creating a gate class. The common attributes are:

    Attributes
    ----------
    name : str
        Name that will be used to refer to the gate
    matrix : numpy array
        Matrix that represents the gate operation.
    representation : str
        Representation is used in the drawing of the circuits
    duration : int
        Duration of the gate in time unit

    """

>>>>>>> afd380f8
    def __init__(self, name, matrix, representation, duration=0):
        self._name = name
        self._matrix = matrix
        self._representation = representation
        self._duration = duration

    @property
    def name(self):
        return self._name

    @property
    def matrix(self):
        return self._matrix

    @property
    def representation(self):
        return self._representation

    @property
    def duration(self):
        return self._duration

    @property
    def dagger(self):
        return self.matrix.conj().T

    @duration.setter
    def duration(self, duration):
        self._duration = duration

<<<<<<< HEAD

=======
>>>>>>> afd380f8
    def __repr__(self):
        return "{}:\n{}".format(self._representation, self.matrix)


class SingleQubitGate(Gate):
    """
        SingleQubitGate class inherits the abstract Gate class
    """

    def __init__(self, name, matrix, representation, duration=0):
        super().__init__(name, matrix, representation, duration)

    def get_circuit_dimension_matrix(self, num_qubits, target_qubit):
        qc = cs.QuantumCircuit(num_qubits=num_qubits, init_type=0)
        return qc._create_1_qubit_gate(self, target_qubit)

    def __eq__(self, other):
        if type(other) != SingleQubitGate:
            return False
        return np.array_equal(self.matrix, other.matrix)


class TwoQubitGate(Gate):
<<<<<<< HEAD

    def __init__(self, name, matrix, representation, duration=0, control_repr="o"):
        super().__init__(name, matrix, representation)
        self._duration = duration
=======
    """
        TwoQubitGate class inherits from the abstract Gate class

        Extra Attributes
        ----------------
        control_repr : str, default="o"
            Representation of the control operation on the control qubit when drawing circuits. Default is "o".
        upper_left_matrix : 2x2 numpy array
            The upper left matrix of the 4x4 matrix attribute
        lower_right_matrix : 2x2 numpy array
            The lower right matrix of the 4x4 matrix attribute
        upper_right_matrix : 2x2 numpy array
            The upper right matrix of the 4x4 matrix attribute
        lower_left_matrix : 2x2 numpy array
            The lower left matrix of the 4x4 matrix attribute
        is_cntrl_gate : bool
            True if only upper left matrix and lower right matrix are non-zero
    """

    def __init__(self, name, matrix, representation, duration=0, control_repr="o"):
        super().__init__(name, matrix, representation, duration)
>>>>>>> afd380f8
        self._control_repr = control_repr
        self._upper_left_matrix = matrix[2:, 2:]
        self._lower_right_matrix = matrix[:2, :2]
        self._upper_right_matrix = matrix[:2, 2:]
        self._lower_left_matrix = matrix[2:, :2]
        self._cntrl_gate = True if np.array_equal(self._upper_right_matrix, np.zeros((2, 2))) and \
                                   np.array_equal(self._lower_left_matrix, np.zeros((2, 2))) else False

    @property
    def control_repr(self):
        return self._control_repr

    @property
    def lower_right_matrix(self):
        return self._lower_right_matrix

    @property
    def upper_left_matrix(self):
        return self._upper_left_matrix

    @property
    def lower_left_matrix(self):
        return self._lower_left_matrix

    @property
    def upper_right_matrix(self):
        return self._upper_right_matrix

    @property
    def is_cntrl_gate(self):
        return self._cntrl_gate

    def get_circuit_dimension_matrix(self, num_qubits, control_qubit, target_qubit):
        qc = cs.QuantumCircuit(num_qubits=num_qubits, init_type=0)
        return qc._create_2_qubit_gate(self, control_qubit, target_qubit)

    def __eq__(self, other):
        if type(other) != TwoQubitGate:
            return False
        return np.array_equal(self.matrix, other.matrix)

class State(object):
    """
        State class

        Class defines a state with the attributes

        Attributes
        ----------
        name : str
            Name that will be used to refer to the state
        vector : numpy array
            Vector that represents the state
        representation : str
            Representation is used in the drawing of the circuits
    """

    def __init__(self, name, vector, representation):
        self._name = name
        self._vector = vector
        self._representation = representation

    @property
    def name(self):
        return self._name

    @property
    def vector(self):
        return self._vector

    @property
    def representation(self):
        return self._representation

    def __repr__(self):
        return self.representation

    def __eq__(self, other):
        if type(other) != State:
            return False
        return np.array_equal(self.vector, other.vector)

"""
    SINGLE QUBIT STATES
"""
ket_0 = State("Zero", np.array([[1, 0]]).T, "|0>")
ket_1 = State("One", np.array([[0, 1]]).T, "|1>")
ket_p = State("Plus", 1 / np.sqrt(2) * np.array([[1, 1]]).T, "|+>")
ket_m = State("Minus", 1 / np.sqrt(2) * np.array([[1, -1]]).T, "|->")

"""
    SINGLE QUBIT GATES
"""
X_gate = SingleQubitGate("X", np.array([[0, 1], [1, 0]]), "X")
Y_gate = SingleQubitGate("Y", np.array([[0, -1j], [1j, 0]]), "Y")
Z_gate = SingleQubitGate("Z", np.array([[1, 0], [0, -1]]), "Z")
I_gate = SingleQubitGate("Identity", np.array([[1, 0], [0, 1]]), "I")
H_gate = SingleQubitGate("Hadamard", 1 / np.sqrt(2) * np.array([[1, 1], [1, -1]]), "H")
S_gate = SingleQubitGate("Phase", np.array([[1, 0], [0, 1j]]), "S")

"""
    TWO-QUBIT GATES
"""
CNOT_gate = TwoQubitGate("CNOT",
                         np.array([[1, 0, 0, 0],
                                   [0, 1, 0, 0],
                                   [0, 0, 0, 1],
                                   [0, 0, 1, 0]]),
                         "X",
                         4)
CZ_gate = TwoQubitGate("CPhase",
                       np.array([[1, 0, 0, 0],
                                 [0, 1, 0, 0],
                                 [0, 0, 1, 0],
                                 [0, 0, 0, -1]]),
                       "Z",
                       4)
NV_two_qubit_gate = TwoQubitGate("NV two-qubit gate",
                                 np.array([[np.cos(np.pi/4), 1 * np.sin(np.pi/4), 0, 0],
                                           [-1 * np.sin(np.pi/4), np.cos(np.pi/4), 0, 0],
                                           [0, 0, np.cos(np.pi/4), -1 * np.sin(np.pi/4)],
                                           [0, 0, 1 * np.sin(np.pi/4), np.cos(np.pi/4)]]),
                                 "NV")

SWAP_gate = TwoQubitGate("Swap",
                         np.array([[1, 0, 0, 0],
                                   [0, 0, 1, 0],
                                   [0, 1, 0, 0],
                                   [0, 0, 0, 1]]),
                         "(X)",
                         control_repr="(X)")<|MERGE_RESOLUTION|>--- conflicted
+++ resolved
@@ -7,8 +7,6 @@
     """
     Abstract class Gate
 
-<<<<<<< HEAD
-=======
     This class should be inherited when creating a gate class. The common attributes are:
 
     Attributes
@@ -24,7 +22,6 @@
 
     """
 
->>>>>>> afd380f8
     def __init__(self, name, matrix, representation, duration=0):
         self._name = name
         self._matrix = matrix
@@ -55,10 +52,7 @@
     def duration(self, duration):
         self._duration = duration
 
-<<<<<<< HEAD
-
-=======
->>>>>>> afd380f8
+
     def __repr__(self):
         return "{}:\n{}".format(self._representation, self.matrix)
 
@@ -82,12 +76,7 @@
 
 
 class TwoQubitGate(Gate):
-<<<<<<< HEAD
-
-    def __init__(self, name, matrix, representation, duration=0, control_repr="o"):
-        super().__init__(name, matrix, representation)
-        self._duration = duration
-=======
+
     """
         TwoQubitGate class inherits from the abstract Gate class
 
@@ -109,7 +98,6 @@
 
     def __init__(self, name, matrix, representation, duration=0, control_repr="o"):
         super().__init__(name, matrix, representation, duration)
->>>>>>> afd380f8
         self._control_repr = control_repr
         self._upper_left_matrix = matrix[2:, 2:]
         self._lower_right_matrix = matrix[:2, :2]
